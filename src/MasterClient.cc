/* Copyright (c) 2010 Stanford University
 *
 * Permission to use, copy, modify, and distribute this software for any
 * purpose with or without fee is hereby granted, provided that the above
 * copyright notice and this permission notice appear in all copies.
 *
 * THE SOFTWARE IS PROVIDED "AS IS" AND THE AUTHOR(S) DISCLAIM ALL WARRANTIES
 * WITH REGARD TO THIS SOFTWARE INCLUDING ALL IMPLIED WARRANTIES OF
 * MERCHANTABILITY AND FITNESS. IN NO EVENT SHALL AUTHORS BE LIABLE FOR
 * ANY SPECIAL, DIRECT, INDIRECT, OR CONSEQUENTIAL DAMAGES OR ANY DAMAGES
 * WHATSOEVER RESULTING FROM LOSS OF USE, DATA OR PROFITS, WHETHER IN AN
 * ACTION OF CONTRACT, NEGLIGENCE OR OTHER TORTIOUS ACTION, ARISING OUT OF
 * OR IN CONNECTION WITH THE USE OR PERFORMANCE OF THIS SOFTWARE.
 */

#include "MasterClient.h"
#include "TransportManager.h"
#include "ProtoBuf.h"
#include "Log.h"
#include "Segment.h"
#include "Object.h"
#include "Status.h"
#include "WireFormat.h"

namespace RAMCloud {

// Default RejectRules to use if none are provided by the caller.
RejectRules defaultRejectRules;

/**
 * Instruct the master that it must no longer serve requests for the tablet
 * specified. The server may reclaim all memory previously allocated to that
 * tablet.
 *
 * \param context
 *      Overall information about this RAMCloud server or client.
 * \param serverId
 *      Identifier for the target server.
 * \param tableId
 *      Identifier for the table containing the tablet.
 * \param firstKeyHash
 *      Smallest value in the 64-bit key hash space for this table that belongs
 *      to the tablet.
 * \param lastKeyHash
 *      Largest value in the 64-bit key hash space for this table that belongs
 *      to the tablet.
 */
void
MasterClient::dropTabletOwnership(Context& context, ServerId serverId,
        uint64_t tableId, uint64_t firstKeyHash, uint64_t lastKeyHash)
{
    DropTabletOwnershipRpc rpc(context, serverId, tableId, firstKeyHash,
            lastKeyHash);
    rpc.wait();
}

/**
 * Constructor for DropTabletOwnershipRpc: initiates an RPC in the same way as
 * #MasterClient::dropTabletOwnership, but returns once the RPC has been
 * initiated, without waiting for it to complete.
 *
 * \param context
 *      Overall information about this RAMCloud server or client.
 * \param serverId
 *      Identifier for the target server.
 * \param tableId
 *      Identifier for the table containing the tablet.
 * \param firstKeyHash
 *      Smallest value in the 64-bit key hash space for this table that belongs
 *      to the tablet.
 * \param lastKeyHash
 *      Largest value in the 64-bit key hash space for this table that belongs
 *      to the tablet.
 */
<<<<<<< HEAD
Log::Position
MasterClient::getHeadOfLog()
=======
DropTabletOwnershipRpc::DropTabletOwnershipRpc(Context& context,
        ServerId serverId, uint64_t tableId, uint64_t firstKeyHash,
        uint64_t lastKeyHash)
    : ServerIdRpcWrapper(context, serverId,
            sizeof(WireFormat::DropTabletOwnership::Response))
>>>>>>> 727d6419
{
    WireFormat::DropTabletOwnership::Request& reqHdr(
            allocHeader<WireFormat::DropTabletOwnership>());
    reqHdr.tableId = tableId;
    reqHdr.firstKeyHash = firstKeyHash;
    reqHdr.lastKeyHash = lastKeyHash;
    send();
}

/**
 * Obtain a master's log head position.
 *
 * \param context
 *      Overall information about this RAMCloud server or client.
 * \param serverId
 *      Identifier for the target server.
 *
 * \return
 *      The return value is the first (lowest) position in \a serverId's log
 *      that does not yet contain data (i.e., any future data accepted by
 *      \a serverId will have a log position at least this high).
 *
 * \throw ServerDoesntExistException
 *      The intended server for this RPC is not part of the cluster;
 *      if it ever existed, it has since crashed.
 */
LogPosition
MasterClient::getHeadOfLog(Context& context, ServerId serverId)
{
    GetHeadOfLogRpc rpc(context, serverId);
    return rpc.wait();
}

/**
 * Constructor for GetHeadOfLogRpc: initiates an RPC in the same way as
 * #MasterClient::getHeadOfLog, but returns once the RPC has been
 * initiated, without waiting for it to complete.
 *
 * \param context
 *      Overall information about this RAMCloud server or client.
 * \param serverId
 *      Identifier for the target server.
 */
GetHeadOfLogRpc::GetHeadOfLogRpc(Context& context, ServerId serverId)
    : ServerIdRpcWrapper(context, serverId,
            sizeof(WireFormat::GetHeadOfLog::Response))
{
    allocHeader<WireFormat::GetHeadOfLog>();
    send();
}

/**
 * Wait for a getHeadOfLog RPC to complete.
 *
 * \return
 *      The return value is the first (lowest) position in the respondent's
 *      log that does not yet contain data (i.e., any future data accepted by
 *      the respondent will have a log position at least this high).
 *
 * \throw ServerDoesntExistException
 *      The intended server for this RPC is not part of the cluster;
 *      if it ever existed, it has since crashed.
 */
LogPosition
GetHeadOfLogRpc::wait()
{
    waitAndCheckErrors();
    const WireFormat::GetHeadOfLog::Response& respHdr(
            getResponseHeader<WireFormat::GetHeadOfLog>());
    return { respHdr.headSegmentId, respHdr.headSegmentOffset };
}

<<<<<<< HEAD
/// Start a read RPC for an object. See MasterClient::read.
MasterClient::Read::Read(MasterClient& client,
                         uint64_t tableId, const void* key,
                         uint16_t keyLength, Buffer* value,
                         const RejectRules* rejectRules,
                         uint64_t* version)
    : client(client)
    , version(version)
    , requestBuffer()
    , responseBuffer(*value)
    , state()
=======
/**
 * Return whether a replica for a segment created by a given master may still
 * be needed for recovery. Backups use this when restarting after a failure
 * to determine if replicas found in persistent storage must be retained.
 *
 * The cluster membership protocol must guarantee that if the master "knows
 * about" the calling backup server then it must already know about the crash
 * of the backup which created the on-storage replicas the calling backup
 * has rediscovered.  This guarantees that when the master responds to this
 * call that it must have already recovered from crash mentioned above if
 * it returns false.
 *
 * \param context
 *      Overall information about this RAMCloud server or client.
 * \param serverId
 *      Identifier for the target server.
 * \param backupServerId
 *      The server id which is requesting information about a replica.
 *      This is used to ensure the master is aware of the backup via
 *      the cluster membership protocol, which ensures that it is
 *      aware of any crash of the backup that created the replica
 *      being inquired about.
 * \param segmentId
 *      The segmentId of the replica which a backup server is considering
 *      freeing.
 *
 * \return
 *      True means that the calling backup must continue to retain the given
 *      replica (it could be needed for crash recovery in the future). False means
 *      the replica is no longer needed, so the backup can reclaim its space.
 */
bool
MasterClient::isReplicaNeeded(Context& context, ServerId serverId,
        ServerId backupServerId, uint64_t segmentId)
>>>>>>> 727d6419
{
    IsReplicaNeededRpc rpc(context, serverId, backupServerId, segmentId);
    return rpc.wait();
}

/**
 * Constructor for IsReplicaNeededRpc: initiates an RPC in the same way as
 * #MasterClient::isReplicaNeeded, but returns once the RPC has been
 * initiated, without waiting for it to complete.
 *
 * \param context
 *      Overall information about this RAMCloud server or client.
 * \param serverId
 *      Identifier for the target server.
 * \param backupServerId
 *      The server id which is requesting information about a replica.
 *      This is used to ensure the master is aware of the backup via
 *      the cluster membership protocol, which ensures that it is
 *      aware of any crash of the backup that created the replica
 *      being inquired about.
 * \param segmentId
 *      The segmentId of the replica which a backup server is considering
 *      freeing.
 */
IsReplicaNeededRpc::IsReplicaNeededRpc(Context& context, ServerId serverId,
        ServerId backupServerId, uint64_t segmentId)
    : ServerIdRpcWrapper(context, serverId,
            sizeof(WireFormat::IsReplicaNeeded::Response))
{
    WireFormat::IsReplicaNeeded::Request& reqHdr(
            allocHeader<WireFormat::IsReplicaNeeded>());
    reqHdr.backupServerId = backupServerId.getId();
    reqHdr.segmentId = segmentId;
    send();
}

/**
 * Wait for an isReplicaNeeded RPC to complete.
 *
 * \return
 *      True means that the calling backup must continue to retain the given
 *      replica (it could be needed for crash recovery in the future). False means
 *      the replica is no longer needed, so the backup can reclaim its space.
 *
 * \throw ServerDoesntExistException
 *      The target server for this RPC is not part of the cluster;
 *      if it ever existed, it has since crashed.
 */
<<<<<<< HEAD
void
MasterClient::read(uint64_t tableId, const void* key, uint16_t keyLength,
                   Buffer* value, const RejectRules* rejectRules,
                   uint64_t* version)
=======
bool
IsReplicaNeededRpc::wait()
>>>>>>> 727d6419
{
    waitAndCheckErrors();
    const WireFormat::IsReplicaNeeded::Response& respHdr(
            getResponseHeader<WireFormat::IsReplicaNeeded>());
    return respHdr.needed;
}

/**
 * Request that a master decide whether it will accept a migrated tablet
 * and set up any necessary state to begin receiving tablet data from the
 * original master.
 *
 * \param context
 *      Overall information about this RAMCloud server or client.
 * \param serverId
 *      Identifier for a master that will (hopefully) accept a
 *      migrated tablet.
 * \param tableId
 *      Identifier for the table.
 * \param firstKeyHash
 *      Lowest key hash in the tablet range to be migrated.
 * \param lastKeyHash
 *      Highest key hash in the tablet range to be migrated.
 * \param expectedObjects
 *      Estimate of the total number of objects that will be migrated.
 * \param expectedBytes
 *      Estimate of the total number of bytes that will be migrated.
 */
void
MasterClient::prepForMigration(Context& context, ServerId serverId,
        uint64_t tableId, uint64_t firstKeyHash, uint64_t lastKeyHash,
        uint64_t expectedObjects, uint64_t expectedBytes)
{
    PrepForMigrationRpc rpc(context, serverId, tableId, firstKeyHash,
            lastKeyHash, expectedObjects, expectedBytes);
    rpc.wait();
}

/**
 * Constructor for PrepForMigrationRpc: initiates an RPC in the same way as
 * #MasterClient::prepForMigration, but returns once the RPC has been
 * initiated, without waiting for it to complete.
 *
 * \param context
 *      Overall information about this RAMCloud server or client.
 * \param serverId
 *      Identifier for a master that will (hopefully) accept a
 *      migrated tablet.
 * \param tableId
 *      Identifier for the table.
 * \param firstKeyHash
 *      Lowest key hash in the tablet range to be migrated.
 * \param lastKeyHash
 *      Highest key hash in the tablet range to be migrated.
 * \param expectedObjects
 *      Estimate of the total number of objects that will be migrated.
 * \param expectedBytes
 *      Estimate of the total number of bytes that will be migrated.
 */
PrepForMigrationRpc::PrepForMigrationRpc(Context& context, ServerId serverId,
        uint64_t tableId, uint64_t firstKeyHash, uint64_t lastKeyHash,
        uint64_t expectedObjects, uint64_t expectedBytes)
    : ServerIdRpcWrapper(context, serverId,
            sizeof(WireFormat::PrepForMigration::Response))
{
    WireFormat::PrepForMigration::Request& reqHdr(
            allocHeader<WireFormat::PrepForMigration>());
    reqHdr.tableId = tableId;
    reqHdr.firstKeyHash = firstKeyHash;
    reqHdr.lastKeyHash = lastKeyHash;
    reqHdr.expectedObjects = expectedObjects;
    reqHdr.expectedBytes = expectedBytes;
    send();
}

/**
 * Request that a master add some migrated data to its storage.
 * The receiving master will not service requests on the data,
 * but will add it to its log and hash table.
 *
 * \param context
 *      Overall information about this RAMCloud server or client.
 * \param serverId
 *      Identifier for a master that has previously agreed to accept
 *      migrated data for this tablet.
 * \param tableId
 *      Identifier for the table.
 * \param firstKeyHash
 *      Lowest key hash in the tablet range to be migrated.
 * \param segment
<<<<<<< HEAD
 *      Segment containing the data to be migrated.
 */
void
MasterClient::receiveMigrationData(uint64_t tableId,
                                   uint64_t firstKey,
                                   Segment& segment)
{
    Buffer req, resp;

    ReceiveMigrationDataRpc::Request& reqHdr(
        allocHeader<ReceiveMigrationDataRpc>(req));
    reqHdr.tableId = tableId;
    reqHdr.firstKey = firstKey;
    reqHdr.segmentBytes = segment.appendToBuffer(req);

    sendRecv<ReceiveMigrationDataRpc>(session, req, resp);
    checkStatus(HERE);
}

/// Start a multiRead RPC. See MasterClient::multiRead.
MasterClient::MultiRead::MultiRead(MasterClient& client,
                                   std::vector<ReadObject*>& requests)
    : client(client)
    , requestBuffer()
    , responseBuffer()
    , state()
    , requests(requests)
{
    MultiReadRpc::Request&
        reqHdr(client.allocHeader<MultiReadRpc>(requestBuffer));
    reqHdr.count = downCast<uint32_t>(requests.size());

    foreach (ReadObject *request, requests) {
        new(&requestBuffer, APPEND)
            MultiReadRpc::Request::Part(request->tableId, request->keyLength);
        Buffer::Chunk::appendToBuffer(&requestBuffer, request->key,
                                      request->keyLength);
    }

    state = client.send<MultiReadRpc>(client.session, requestBuffer,
                                      responseBuffer);
}

/// Wait for multiRead RPC to complete.
void
MasterClient::MultiRead::complete()
{
    const MultiReadRpc::Response& respHdr(client.recv<MultiReadRpc>(state));
    client.checkStatus(HERE);

    uint32_t respOffset = sizeof32(respHdr);

    // Each iteration extracts one object from the response
    foreach (ReadObject* request, requests) {
        const Status* status = responseBuffer.getOffset<Status>(respOffset);
        respOffset += sizeof32(Status);
        request->status = *status;

        if (*status == STATUS_OK) {
            const MultiReadRpc::Response::Part* part = responseBuffer.getOffset<
                MultiReadRpc::Response::Part>(respOffset);
            respOffset += sizeof32(*part);

            /*
             * TODO(Ankita):
             *
             * Need to check checksum
             * If computed checksum does not match stored checksum for a segment:
             * Retry getting the data from server.
             * If it is still bad, ensure (in some way) that data on the server
             * is corrupted. Then crash that server.
             * Wait for recovery and then return the data
             */

            request->value->construct();
            void* data = new(request->value->get(), APPEND) char[part->length];
            responseBuffer.copy(respOffset, part->length, data);
            request->version = part->version;
            respOffset += part->length;
        }
    }
=======
 *      A block of data, formatted like a segment, containing objects
 *      and tombstones to be migrated.
 * \param segmentBytes
 *      Number of bytes in \a segment.
 */
void
MasterClient::receiveMigrationData(Context& context, ServerId serverId,
        uint64_t tableId, uint64_t firstKeyHash, const void* segment,
        uint32_t segmentBytes)
{
    ReceiveMigrationDataRpc rpc(context, serverId, tableId, firstKeyHash,
            segment, segmentBytes);
    rpc.wait();
>>>>>>> 727d6419
}

/**
 * Constructor for ReceiveMigrationDataRpc: initiates an RPC in the same way as
 * #MasterClient::receiveMigrationData, but returns once the RPC has been
 * initiated, without waiting for it to complete.
 *
 * \param context
 *      Overall information about this RAMCloud server or client.
 * \param serverId
 *      Identifier for a master that has previously agreed to accept
 *      migrated data for this tablet.
 * \param tableId
 *      Identifier for the table.
 * \param firstKeyHash
 *      Lowest key hash in the tablet range to be migrated.
 * \param segment
 *      A block of data, formatted like a segment, containing objects
 *      and tombstones to be migrated.
 * \param segmentBytes
 *      Number of bytes in \a segment.
 */
ReceiveMigrationDataRpc::ReceiveMigrationDataRpc(Context& context,
        ServerId serverId, uint64_t tableId, uint64_t firstKeyHash,
        const void* segment, uint32_t segmentBytes)
    : ServerIdRpcWrapper(context, serverId,
            sizeof(WireFormat::ReceiveMigrationData::Response))
{
    WireFormat::ReceiveMigrationData::Request& reqHdr(
            allocHeader<WireFormat::ReceiveMigrationData>());
    reqHdr.tableId = tableId;
    reqHdr.firstKeyHash = firstKeyHash;
    reqHdr.segmentBytes = segmentBytes;
    Buffer::Chunk::appendToBuffer(&request, segment, segmentBytes);
    send();
}

/**
 * This RPC is sent to a recovery master to request that it begin recovering
 * a collection of tablets previously stored on a master that has crashed.
 * The RPC completes once the recipient has begun recovery; it does not wait
 * for recovery to complete.
 *
 * \param context
 *      Overall information about this RAMCloud server or client.
 * \param serverId
 *      Identifier for the recovery master.
 * \param recoveryId
 *      Identifies the recovery that \a serverId is part of.  Must be returned to
 *      the coordinator in a future recoveryMasterFinished() call.
 * \param crashedServerId
 *      The ServerId of the crashed master whose data is to be recovered.
 * \param partitionId
 *      The partition id of #tablets inside the crashed master's will.
 * \param tablets
 *      A set of tables with key ranges describing which poritions of which
 *      tables the recovery Master should take over for.
 * \param replicas
 *      An array describing where to find replicas of each segment.
 * \param numReplicas
 *      The number of replicas in the 'replicas' list.
 */
void
<<<<<<< HEAD
MasterClient::increment(uint64_t tableId, const void* key, uint16_t keyLength,
               int64_t incrementValue, const RejectRules* rejectRules,
               uint64_t* version, int64_t* newValue)
=======
MasterClient::recover(Context& context, ServerId serverId, uint64_t recoveryId,
        ServerId crashedServerId, uint64_t partitionId,
        const ProtoBuf::Tablets& tablets,
        const WireFormat::Recover::Replica* replicas, uint32_t numReplicas)
>>>>>>> 727d6419
{
    RecoverRpc rpc(context, serverId, recoveryId, crashedServerId,
            partitionId, tablets, replicas, numReplicas);
    rpc.wait();
}

/**
 * Constructor for RecoverRpc: initiates an RPC in the same way as
 * #MasterClient::recover, but returns once the RPC has been
 * initiated, without waiting for it to complete.
 *
 * \param context
 *      Overall information about this RAMCloud server or client.
 * \param serverId
 *      Identifier for the recovery master.
 * \param recoveryId
 *      Identifies the recovery that \a serverId is part of.  Must be returned to
 *      the coordinator in a future recoveryMasterFinished() call.
 * \param crashedServerId
 *      The ServerId of the crashed master whose data is to be recovered.
 * \param partitionId
 *      The partition id of #tablets inside the crashed master's will.
 * \param tablets
 *      A set of tables with key ranges describing which poritions of which
 *      tables the recovery Master should take over for.
 * \param replicas
 *      An array describing where to find replicas of each segment.
 * \param numReplicas
 *      The number of replicas in the 'replicas' list.
 */
RecoverRpc::RecoverRpc(Context& context, ServerId serverId,
        uint64_t recoveryId, ServerId crashedServerId, uint64_t partitionId,
        const ProtoBuf::Tablets& tablets,
        const WireFormat::Recover::Replica* replicas,
        uint32_t numReplicas)
    : ServerIdRpcWrapper(context, serverId,
            sizeof(WireFormat::Recover::Response))
{
    WireFormat::Recover::Request& reqHdr(
            allocHeader<WireFormat::Recover>());
    reqHdr.recoveryId = recoveryId;
    reqHdr.crashedServerId = crashedServerId.getId();
    reqHdr.partitionId = partitionId;
    reqHdr.tabletsLength = serializeToRequest(request, tablets);
    reqHdr.numReplicas = numReplicas;
    Buffer::Chunk::appendToBuffer(&request, replicas,
            downCast<uint32_t>(sizeof(replicas[0])) * numReplicas);
    send();
}

/**
 * This method is invoked by the coordinator to split a tablet inside a
 * master into two separate tablets.
 *
 * \param context
 *      Overall information about this RAMCloud server or client.
 * \param serverId
 *      Identifier for the master containing the tablet.
 * \param tableId
<<<<<<< HEAD
 *      The table containing the object to be deleted (return value from
 *      a previous call to getTableId).
 * \param key
 *      Variable length key that uniquely identifies the object within tableId.
 *      It does not necessarily have to be null terminated like a string.
 *      The caller is responsible for ensuring that this key remains valid
 *      until the call is reaped/canceled.
 * \param keyLength
 *      Size in bytes of the key.
 * \param rejectRules
 *      If non-NULL, specifies conditions under which the delete
 *      should be aborted with an error. If NULL, the object is
 *      deleted unconditionally.
 * \param[out] version
 *      If non-NULL, the version number of the object (prior to
 *      deletion) is returned here. If the object didn't exist
 *      then 0 will be returned.
 *
 * \exception RejectRulesException
 * \exception InternalError
 */
void
MasterClient::remove(uint64_t tableId, const void* key, uint16_t keyLength,
                     const RejectRules* rejectRules, uint64_t* version)
{
    Buffer req, resp;
    RemoveRpc::Request& reqHdr(allocHeader<RemoveRpc>(req));
    reqHdr.tableId = tableId;
    reqHdr.keyLength = keyLength;
    reqHdr.rejectRules = rejectRules ? *rejectRules : defaultRejectRules;
    Buffer::Chunk::appendToBuffer(&req, key, keyLength);

    const RemoveRpc::Response& respHdr(sendRecv<RemoveRpc>(session, req, resp));
    if (version != NULL)
        *version = respHdr.version;
    checkStatus(HERE);
}

/**
 * Instruct the master that it must no longer serve requests for the tablet
 * specified. The server may reclaim all memory previously allocated to that
 * tablet.
 * \warning
 *      Adding a tablet, removing it, and then adding it back is not currently
 *      supported.
=======
 *      Id of the table that contains the tablet to be split.
 * \param firstKeyHash
 *      Lowest key hash in the range of the tablet to be split.
 * \param lastKeyHash
 *      Highest key hash in the range of the tablet to be split.
 * \param splitKeyHash
 *      The key hash where the split occurs. This will become the
 *      lowest key hash of the second tablet after the split.
>>>>>>> 727d6419
 */
void
MasterClient::splitMasterTablet(Context& context, ServerId serverId,
        uint64_t tableId, uint64_t firstKeyHash,
        uint64_t lastKeyHash, uint64_t splitKeyHash)
{
    SplitMasterTabletRpc rpc(context, serverId, tableId, firstKeyHash,
        lastKeyHash, splitKeyHash);
    rpc.wait();
}

/**
 * Constructor for SplitMasterTabletRpc: initiates an RPC in the same way as
 * #MasterClient::splitMasterTablet, but returns once the RPC has been
 * initiated, without waiting for it to complete.
 *
 * \param context
 *      Overall information about this RAMCloud server or client.
 * \param serverId
 *      Identifier for the master containing the tablet.
 * \param tableId
 *      Id of the table that contains the tablet to be split.
 * \param firstKeyHash
 *      Lowest key hash in the range of the tablet to be split.
 * \param lastKeyHash
 *      Highest key hash in the range of the tablet to be split.
 * \param splitKeyHash
 *      The key hash where the split occurs. This will become the
 *      lowest key hash of the second tablet after the split.
 */
SplitMasterTabletRpc::SplitMasterTabletRpc(Context& context,
        ServerId serverId, uint64_t tableId, uint64_t firstKeyHash,
        uint64_t lastKeyHash, uint64_t splitKeyHash)
    : ServerIdRpcWrapper(context, serverId,
            sizeof(WireFormat::SplitMasterTablet::Response))
{
    WireFormat::SplitMasterTablet::Request& reqHdr(
            allocHeader<WireFormat::SplitMasterTablet>());
    reqHdr.tableId = tableId;
    reqHdr.firstKeyHash = firstKeyHash;
    reqHdr.lastKeyHash = lastKeyHash;
    reqHdr.splitKeyHash = splitKeyHash;
    send();
}

/**
 * Instruct a master that it should begin serving requests for a particular
 * tablet. If the master does not already store this tablet, then it will
 * create a new tablet. If the master already has information for the tablet,
 * but the tablet was frozen (e.g. because data migration was underway),
 * then the tablet will be unfrozen.
 *
 * \param context
 *      Overall information about this RAMCloud server or client.
 * \param serverId
 *      Identifier for the target server.
 * \param tableId
 *      Identifier for the table containing the tablet.
 * \param firstKeyHash
 *      Smallest value in the 64-bit key hash space for this table that belongs
 *      to the tablet.
 * \param lastKeyHash
 *      Largest value in the 64-bit key hash space for this table that belongs
 *      to the tablet.
 */
void
MasterClient::takeTabletOwnership(Context& context, ServerId serverId,
        uint64_t tableId, uint64_t firstKeyHash, uint64_t lastKeyHash)
{
<<<<<<< HEAD
    Buffer req, resp;
    TakeTabletOwnershipRpc::Request& reqHdr(
        allocHeader<TakeTabletOwnershipRpc>(req));
    reqHdr.tableId = tableId;
    reqHdr.firstKey = firstKey;
    reqHdr.lastKey = lastKey;
    sendRecv<TakeTabletOwnershipRpc>(session, req, resp);
    checkStatus(HERE);
}

/// Start a write RPC for an object. See MasterClient::write.
MasterClient::Write::Write(MasterClient& client,
                           uint64_t tableId,
                           const void* key, uint16_t keyLength,
                           const void* buf, uint32_t length,
                           const RejectRules* rejectRules,
                           uint64_t* version, bool async)
    : client(client)
    , version(version)
    , requestBuffer()
    , responseBuffer()
    , state()
{
    WriteRpc::Request& reqHdr(client.allocHeader<WriteRpc>(requestBuffer));
    reqHdr.tableId = tableId;
    reqHdr.keyLength = keyLength;
    reqHdr.length = length;
    reqHdr.rejectRules = rejectRules ? *rejectRules : defaultRejectRules;
    reqHdr.async = async;
    Buffer::Chunk::appendToBuffer(&requestBuffer, key, keyLength);
    Buffer::Chunk::appendToBuffer(&requestBuffer, buf, length);
    state = client.send<WriteRpc>(client.session,
                                  requestBuffer,
                                  responseBuffer);
}

/// Start a write RPC. See MasterClient::write.
MasterClient::Write::Write(MasterClient& client,
                           uint64_t tableId,
                           const void* key, uint16_t keyLength,
                           Buffer& buffer,
                           const RejectRules* rejectRules,
                           uint64_t* version, bool async)
    : client(client)
    , version(version)
    , requestBuffer()
    , responseBuffer()
    , state()
{
    WriteRpc::Request& reqHdr(client.allocHeader<WriteRpc>(requestBuffer));
    reqHdr.tableId = tableId;
    reqHdr.keyLength = keyLength;
    reqHdr.length = buffer.getTotalLength();
    reqHdr.rejectRules = rejectRules ? *rejectRules : defaultRejectRules;
    reqHdr.async = async;
    Buffer::Chunk::appendToBuffer(&requestBuffer, key, keyLength);
    for (Buffer::Iterator it(buffer); !it.isDone(); it.next())
        Buffer::Chunk::appendToBuffer(&requestBuffer,
                                      it.getData(), it.getLength());
    state = client.send<WriteRpc>(client.session,
                                  requestBuffer,
                                  responseBuffer);
}

/// Wait for the write RPC to complete
void
MasterClient::Write::operator()()
{
    const WriteRpc::Response& respHdr(client.recv<WriteRpc>(state));
    if (version != NULL)
        *version = respHdr.version;
    client.checkStatus(HERE);
=======
    TakeTabletOwnershipRpc rpc(context, serverId, tableId, firstKeyHash,
            lastKeyHash);
    rpc.wait();
>>>>>>> 727d6419
}

/**
 * Constructor for TakeTabletOwnershipRpc: initiates an RPC in the same way as
 * #MasterClient::takeTabletOwnership, but returns once the RPC has been
 * initiated, without waiting for it to complete.
 *
 * \param context
 *      Overall information about this RAMCloud server or client.
 * \param serverId
 *      Identifier for the target server.
 * \param tableId
 *      Identifier for the table containing the tablet.
 * \param firstKeyHash
 *      Smallest value in the 64-bit key hash space for this table that belongs
 *      to the tablet.
 * \param lastKeyHash
 *      Largest value in the 64-bit key hash space for this table that belongs
 *      to the tablet.
 */
<<<<<<< HEAD
void
MasterClient::write(uint64_t tableId, const void* key, uint16_t keyLength,
                    const void* buf, uint32_t length,
                    const RejectRules* rejectRules, uint64_t* version,
                    bool async)
=======
TakeTabletOwnershipRpc::TakeTabletOwnershipRpc(
        Context& context, ServerId serverId, uint64_t tableId,
        uint64_t firstKeyHash, uint64_t lastKeyHash)
    : ServerIdRpcWrapper(context, serverId,
            sizeof(WireFormat::TakeTabletOwnership::Response))
>>>>>>> 727d6419
{
    WireFormat::TakeTabletOwnership::Request& reqHdr(
            allocHeader<WireFormat::TakeTabletOwnership>());
    reqHdr.tableId = tableId;
    reqHdr.firstKeyHash = firstKeyHash;
    reqHdr.lastKeyHash = lastKeyHash;
    send();
}

}  // namespace RAMCloud<|MERGE_RESOLUTION|>--- conflicted
+++ resolved
@@ -72,16 +72,11 @@
  *      Largest value in the 64-bit key hash space for this table that belongs
  *      to the tablet.
  */
-<<<<<<< HEAD
-Log::Position
-MasterClient::getHeadOfLog()
-=======
 DropTabletOwnershipRpc::DropTabletOwnershipRpc(Context& context,
         ServerId serverId, uint64_t tableId, uint64_t firstKeyHash,
         uint64_t lastKeyHash)
     : ServerIdRpcWrapper(context, serverId,
             sizeof(WireFormat::DropTabletOwnership::Response))
->>>>>>> 727d6419
 {
     WireFormat::DropTabletOwnership::Request& reqHdr(
             allocHeader<WireFormat::DropTabletOwnership>());
@@ -108,7 +103,7 @@
  *      The intended server for this RPC is not part of the cluster;
  *      if it ever existed, it has since crashed.
  */
-LogPosition
+Log::Position
 MasterClient::getHeadOfLog(Context& context, ServerId serverId)
 {
     GetHeadOfLogRpc rpc(context, serverId);
@@ -145,7 +140,7 @@
  *      The intended server for this RPC is not part of the cluster;
  *      if it ever existed, it has since crashed.
  */
-LogPosition
+Log::Position
 GetHeadOfLogRpc::wait()
 {
     waitAndCheckErrors();
@@ -154,19 +149,6 @@
     return { respHdr.headSegmentId, respHdr.headSegmentOffset };
 }
 
-<<<<<<< HEAD
-/// Start a read RPC for an object. See MasterClient::read.
-MasterClient::Read::Read(MasterClient& client,
-                         uint64_t tableId, const void* key,
-                         uint16_t keyLength, Buffer* value,
-                         const RejectRules* rejectRules,
-                         uint64_t* version)
-    : client(client)
-    , version(version)
-    , requestBuffer()
-    , responseBuffer(*value)
-    , state()
-=======
 /**
  * Return whether a replica for a segment created by a given master may still
  * be needed for recovery. Backups use this when restarting after a failure
@@ -201,7 +183,6 @@
 bool
 MasterClient::isReplicaNeeded(Context& context, ServerId serverId,
         ServerId backupServerId, uint64_t segmentId)
->>>>>>> 727d6419
 {
     IsReplicaNeededRpc rpc(context, serverId, backupServerId, segmentId);
     return rpc.wait();
@@ -250,15 +231,8 @@
  *      The target server for this RPC is not part of the cluster;
  *      if it ever existed, it has since crashed.
  */
-<<<<<<< HEAD
-void
-MasterClient::read(uint64_t tableId, const void* key, uint16_t keyLength,
-                   Buffer* value, const RejectRules* rejectRules,
-                   uint64_t* version)
-=======
 bool
 IsReplicaNeededRpc::wait()
->>>>>>> 727d6419
 {
     waitAndCheckErrors();
     const WireFormat::IsReplicaNeeded::Response& respHdr(
@@ -349,103 +323,16 @@
  * \param firstKeyHash
  *      Lowest key hash in the tablet range to be migrated.
  * \param segment
-<<<<<<< HEAD
- *      Segment containing the data to be migrated.
- */
-void
-MasterClient::receiveMigrationData(uint64_t tableId,
-                                   uint64_t firstKey,
-                                   Segment& segment)
-{
-    Buffer req, resp;
-
-    ReceiveMigrationDataRpc::Request& reqHdr(
-        allocHeader<ReceiveMigrationDataRpc>(req));
-    reqHdr.tableId = tableId;
-    reqHdr.firstKey = firstKey;
-    reqHdr.segmentBytes = segment.appendToBuffer(req);
-
-    sendRecv<ReceiveMigrationDataRpc>(session, req, resp);
-    checkStatus(HERE);
-}
-
-/// Start a multiRead RPC. See MasterClient::multiRead.
-MasterClient::MultiRead::MultiRead(MasterClient& client,
-                                   std::vector<ReadObject*>& requests)
-    : client(client)
-    , requestBuffer()
-    , responseBuffer()
-    , state()
-    , requests(requests)
-{
-    MultiReadRpc::Request&
-        reqHdr(client.allocHeader<MultiReadRpc>(requestBuffer));
-    reqHdr.count = downCast<uint32_t>(requests.size());
-
-    foreach (ReadObject *request, requests) {
-        new(&requestBuffer, APPEND)
-            MultiReadRpc::Request::Part(request->tableId, request->keyLength);
-        Buffer::Chunk::appendToBuffer(&requestBuffer, request->key,
-                                      request->keyLength);
-    }
-
-    state = client.send<MultiReadRpc>(client.session, requestBuffer,
-                                      responseBuffer);
-}
-
-/// Wait for multiRead RPC to complete.
-void
-MasterClient::MultiRead::complete()
-{
-    const MultiReadRpc::Response& respHdr(client.recv<MultiReadRpc>(state));
-    client.checkStatus(HERE);
-
-    uint32_t respOffset = sizeof32(respHdr);
-
-    // Each iteration extracts one object from the response
-    foreach (ReadObject* request, requests) {
-        const Status* status = responseBuffer.getOffset<Status>(respOffset);
-        respOffset += sizeof32(Status);
-        request->status = *status;
-
-        if (*status == STATUS_OK) {
-            const MultiReadRpc::Response::Part* part = responseBuffer.getOffset<
-                MultiReadRpc::Response::Part>(respOffset);
-            respOffset += sizeof32(*part);
-
-            /*
-             * TODO(Ankita):
-             *
-             * Need to check checksum
-             * If computed checksum does not match stored checksum for a segment:
-             * Retry getting the data from server.
-             * If it is still bad, ensure (in some way) that data on the server
-             * is corrupted. Then crash that server.
-             * Wait for recovery and then return the data
-             */
-
-            request->value->construct();
-            void* data = new(request->value->get(), APPEND) char[part->length];
-            responseBuffer.copy(respOffset, part->length, data);
-            request->version = part->version;
-            respOffset += part->length;
-        }
-    }
-=======
- *      A block of data, formatted like a segment, containing objects
- *      and tombstones to be migrated.
- * \param segmentBytes
- *      Number of bytes in \a segment.
+ *      Segment containing the data being migrated. This will be sent
+ *      in its entirety.
  */
 void
 MasterClient::receiveMigrationData(Context& context, ServerId serverId,
-        uint64_t tableId, uint64_t firstKeyHash, const void* segment,
-        uint32_t segmentBytes)
+        uint64_t tableId, uint64_t firstKeyHash, Segment& segment)
 {
     ReceiveMigrationDataRpc rpc(context, serverId, tableId, firstKeyHash,
-            segment, segmentBytes);
+            segment);
     rpc.wait();
->>>>>>> 727d6419
 }
 
 /**
@@ -463,14 +350,12 @@
  * \param firstKeyHash
  *      Lowest key hash in the tablet range to be migrated.
  * \param segment
- *      A block of data, formatted like a segment, containing objects
- *      and tombstones to be migrated.
- * \param segmentBytes
- *      Number of bytes in \a segment.
+ *      Segment containing the data being migrated. This will be sent
+ *      in its entirety.
  */
 ReceiveMigrationDataRpc::ReceiveMigrationDataRpc(Context& context,
         ServerId serverId, uint64_t tableId, uint64_t firstKeyHash,
-        const void* segment, uint32_t segmentBytes)
+        Segment& segment)
     : ServerIdRpcWrapper(context, serverId,
             sizeof(WireFormat::ReceiveMigrationData::Response))
 {
@@ -478,8 +363,7 @@
             allocHeader<WireFormat::ReceiveMigrationData>());
     reqHdr.tableId = tableId;
     reqHdr.firstKeyHash = firstKeyHash;
-    reqHdr.segmentBytes = segmentBytes;
-    Buffer::Chunk::appendToBuffer(&request, segment, segmentBytes);
+    reqHdr.segmentBytes = segment.appendToBuffer(request);
     send();
 }
 
@@ -509,16 +393,10 @@
  *      The number of replicas in the 'replicas' list.
  */
 void
-<<<<<<< HEAD
-MasterClient::increment(uint64_t tableId, const void* key, uint16_t keyLength,
-               int64_t incrementValue, const RejectRules* rejectRules,
-               uint64_t* version, int64_t* newValue)
-=======
-MasterClient::recover(Context& context, ServerId serverId, uint64_t recoveryId,
-        ServerId crashedServerId, uint64_t partitionId,
-        const ProtoBuf::Tablets& tablets,
+MasterClient::recover(Context& context, ServerId serverId,
+        uint64_t recoveryId, ServerId crashedServerId,
+        uint64_t partitionId, const ProtoBuf::Tablets& tablets,
         const WireFormat::Recover::Replica* replicas, uint32_t numReplicas)
->>>>>>> 727d6419
 {
     RecoverRpc rpc(context, serverId, recoveryId, crashedServerId,
             partitionId, tablets, replicas, numReplicas);
@@ -578,53 +456,6 @@
  * \param serverId
  *      Identifier for the master containing the tablet.
  * \param tableId
-<<<<<<< HEAD
- *      The table containing the object to be deleted (return value from
- *      a previous call to getTableId).
- * \param key
- *      Variable length key that uniquely identifies the object within tableId.
- *      It does not necessarily have to be null terminated like a string.
- *      The caller is responsible for ensuring that this key remains valid
- *      until the call is reaped/canceled.
- * \param keyLength
- *      Size in bytes of the key.
- * \param rejectRules
- *      If non-NULL, specifies conditions under which the delete
- *      should be aborted with an error. If NULL, the object is
- *      deleted unconditionally.
- * \param[out] version
- *      If non-NULL, the version number of the object (prior to
- *      deletion) is returned here. If the object didn't exist
- *      then 0 will be returned.
- *
- * \exception RejectRulesException
- * \exception InternalError
- */
-void
-MasterClient::remove(uint64_t tableId, const void* key, uint16_t keyLength,
-                     const RejectRules* rejectRules, uint64_t* version)
-{
-    Buffer req, resp;
-    RemoveRpc::Request& reqHdr(allocHeader<RemoveRpc>(req));
-    reqHdr.tableId = tableId;
-    reqHdr.keyLength = keyLength;
-    reqHdr.rejectRules = rejectRules ? *rejectRules : defaultRejectRules;
-    Buffer::Chunk::appendToBuffer(&req, key, keyLength);
-
-    const RemoveRpc::Response& respHdr(sendRecv<RemoveRpc>(session, req, resp));
-    if (version != NULL)
-        *version = respHdr.version;
-    checkStatus(HERE);
-}
-
-/**
- * Instruct the master that it must no longer serve requests for the tablet
- * specified. The server may reclaim all memory previously allocated to that
- * tablet.
- * \warning
- *      Adding a tablet, removing it, and then adding it back is not currently
- *      supported.
-=======
  *      Id of the table that contains the tablet to be split.
  * \param firstKeyHash
  *      Lowest key hash in the range of the tablet to be split.
@@ -633,7 +464,6 @@
  * \param splitKeyHash
  *      The key hash where the split occurs. This will become the
  *      lowest key hash of the second tablet after the split.
->>>>>>> 727d6419
  */
 void
 MasterClient::splitMasterTablet(Context& context, ServerId serverId,
@@ -703,84 +533,9 @@
 MasterClient::takeTabletOwnership(Context& context, ServerId serverId,
         uint64_t tableId, uint64_t firstKeyHash, uint64_t lastKeyHash)
 {
-<<<<<<< HEAD
-    Buffer req, resp;
-    TakeTabletOwnershipRpc::Request& reqHdr(
-        allocHeader<TakeTabletOwnershipRpc>(req));
-    reqHdr.tableId = tableId;
-    reqHdr.firstKey = firstKey;
-    reqHdr.lastKey = lastKey;
-    sendRecv<TakeTabletOwnershipRpc>(session, req, resp);
-    checkStatus(HERE);
-}
-
-/// Start a write RPC for an object. See MasterClient::write.
-MasterClient::Write::Write(MasterClient& client,
-                           uint64_t tableId,
-                           const void* key, uint16_t keyLength,
-                           const void* buf, uint32_t length,
-                           const RejectRules* rejectRules,
-                           uint64_t* version, bool async)
-    : client(client)
-    , version(version)
-    , requestBuffer()
-    , responseBuffer()
-    , state()
-{
-    WriteRpc::Request& reqHdr(client.allocHeader<WriteRpc>(requestBuffer));
-    reqHdr.tableId = tableId;
-    reqHdr.keyLength = keyLength;
-    reqHdr.length = length;
-    reqHdr.rejectRules = rejectRules ? *rejectRules : defaultRejectRules;
-    reqHdr.async = async;
-    Buffer::Chunk::appendToBuffer(&requestBuffer, key, keyLength);
-    Buffer::Chunk::appendToBuffer(&requestBuffer, buf, length);
-    state = client.send<WriteRpc>(client.session,
-                                  requestBuffer,
-                                  responseBuffer);
-}
-
-/// Start a write RPC. See MasterClient::write.
-MasterClient::Write::Write(MasterClient& client,
-                           uint64_t tableId,
-                           const void* key, uint16_t keyLength,
-                           Buffer& buffer,
-                           const RejectRules* rejectRules,
-                           uint64_t* version, bool async)
-    : client(client)
-    , version(version)
-    , requestBuffer()
-    , responseBuffer()
-    , state()
-{
-    WriteRpc::Request& reqHdr(client.allocHeader<WriteRpc>(requestBuffer));
-    reqHdr.tableId = tableId;
-    reqHdr.keyLength = keyLength;
-    reqHdr.length = buffer.getTotalLength();
-    reqHdr.rejectRules = rejectRules ? *rejectRules : defaultRejectRules;
-    reqHdr.async = async;
-    Buffer::Chunk::appendToBuffer(&requestBuffer, key, keyLength);
-    for (Buffer::Iterator it(buffer); !it.isDone(); it.next())
-        Buffer::Chunk::appendToBuffer(&requestBuffer,
-                                      it.getData(), it.getLength());
-    state = client.send<WriteRpc>(client.session,
-                                  requestBuffer,
-                                  responseBuffer);
-}
-
-/// Wait for the write RPC to complete
-void
-MasterClient::Write::operator()()
-{
-    const WriteRpc::Response& respHdr(client.recv<WriteRpc>(state));
-    if (version != NULL)
-        *version = respHdr.version;
-    client.checkStatus(HERE);
-=======
     TakeTabletOwnershipRpc rpc(context, serverId, tableId, firstKeyHash,
             lastKeyHash);
     rpc.wait();
->>>>>>> 727d6419
 }
 
 /**
@@ -801,19 +556,11 @@
  *      Largest value in the 64-bit key hash space for this table that belongs
  *      to the tablet.
  */
-<<<<<<< HEAD
-void
-MasterClient::write(uint64_t tableId, const void* key, uint16_t keyLength,
-                    const void* buf, uint32_t length,
-                    const RejectRules* rejectRules, uint64_t* version,
-                    bool async)
-=======
 TakeTabletOwnershipRpc::TakeTabletOwnershipRpc(
         Context& context, ServerId serverId, uint64_t tableId,
         uint64_t firstKeyHash, uint64_t lastKeyHash)
     : ServerIdRpcWrapper(context, serverId,
             sizeof(WireFormat::TakeTabletOwnership::Response))
->>>>>>> 727d6419
 {
     WireFormat::TakeTabletOwnership::Request& reqHdr(
             allocHeader<WireFormat::TakeTabletOwnership>());
