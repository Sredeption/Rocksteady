/* Copyright (c) 2009-2012 Stanford University
 *
 * Permission to use, copy, modify, and distribute this software for any
 * purpose with or without fee is hereby granted, provided that the above
 * copyright notice and this permission notice appear in all copies.
 *
 * THE SOFTWARE IS PROVIDED "AS IS" AND THE AUTHOR(S) DISCLAIM ALL WARRANTIES
 * WITH REGARD TO THIS SOFTWARE INCLUDING ALL IMPLIED WARRANTIES OF
 * MERCHANTABILITY AND FITNESS. IN NO EVENT SHALL AUTHORS BE LIABLE FOR
 * ANY SPECIAL, DIRECT, INDIRECT, OR CONSEQUENTIAL DAMAGES OR ANY DAMAGES
 * WHATSOEVER RESULTING FROM LOSS OF USE, DATA OR PROFITS, WHETHER IN AN
 * ACTION OF CONTRACT, NEGLIGENCE OR OTHER TORTIOUS ACTION, ARISING OUT OF
 * OR IN CONNECTION WITH THE USE OR PERFORMANCE OF THIS SOFTWARE.
 */

#include "BackupClient.h"
#include "Buffer.h"
#include "ClientException.h"
#include "Segment.h"
#include "ShortMacros.h"
#include "TransportManager.h"

namespace RAMCloud {

/**
 * Assign a backup a replicationId and notify it of its replication group
 * members.
 *
 * \param context
 *      Overall information about this RAMCloud server.
 * \param backupId
 *      The id of a backup server.
 * \param replicationId
 *      A unique Id that specifies the replication group that the backup
 *      belongs to. All of the replicas of a given segment are replicated to
 *      the same replication group.
 * \param numReplicas
 *      The number of replicas for each segment. This is also the number of
 *      replicas in a given replication group.
 * \param replicationGroupIds
 *      The ServerId's of all the backups in the replication group.
 */
void
BackupClient::assignGroup(Context& context, ServerId backupId,
        uint64_t replicationId, uint32_t numReplicas,
        const ServerId* replicationGroupIds)
{
    AssignGroupRpc rpc(context, backupId, replicationId, numReplicas,
            replicationGroupIds);
    rpc.wait();
}

/**
 * Constructor for AssignGroupRpc: initiates an RPC in the same way as
 * #BackupClient::assignGroup, but returns once the RPC has been initiated,
 * without waiting for it to complete.
 *
 * \param context
 *      Overall information about this RAMCloud server.
 * \param backupId
 *      The id of a backup server.
 * \param replicationId
 *      A unique Id that specifies the replication group that the backup
 *      belongs to. All of the replicas of a given segment are replicated to
 *      the same replication group.
 * \param numReplicas
 *      The number of replicas for each segment. This is also the number of
 *      replicas in a given replication group.
 * \param replicationGroupIds
 *      The ServerId's of all the backups in the replication group.
 */
AssignGroupRpc::AssignGroupRpc(Context& context, ServerId backupId,
        uint64_t replicationId, uint32_t numReplicas,
        const ServerId* replicationGroupIds)
    : ServerIdRpcWrapper(context, backupId,
            sizeof(WireFormat::BackupAssignGroup::Response))
{
    WireFormat::BackupAssignGroup::Request& reqHdr(
            allocHeader<WireFormat::BackupAssignGroup>());
    reqHdr.replicationId = replicationId;
    reqHdr.numReplicas = numReplicas;
    uint64_t* dest = new(&request, APPEND) uint64_t[numReplicas];
    for (uint32_t i = 0; i < numReplicas; i++) {
        dest[i] = replicationGroupIds[i].getId();
    }
    send();
}

/**
 * Notify a backup that it can reclaim the storage for a given segment.
 *
 * \param context
 *      Overall information about this RAMCloud server.
 * \param backupId
 *      The id of a backup server.
 * \param masterId
 *      The id of the master that created the segment to be freed.
 * \param segmentId
 *      The id of the segment to be freed.
 */
void
BackupClient::freeSegment(Context& context, ServerId backupId,
        ServerId masterId, uint64_t segmentId)
{
    FreeSegmentRpc rpc(context, backupId, masterId, segmentId);
    rpc.wait();
}

/**
 * Constructor for FreeSegmentRpc: initiates an RPC in the same way as
 * #BackupClient::freeSegment, but returns once the RPC has been initiated,
 * without waiting for it to complete.
 *
 * \param context
 *      Overall information about this RAMCloud server.
 * \param backupId
 *      The id of a backup server.
 * \param masterId
 *      The id of the master that created the segment to be freed.
 * \param segmentId
 *      The id of the segment to be freed.
 */
FreeSegmentRpc::FreeSegmentRpc(Context& context, ServerId backupId,
        ServerId masterId, uint64_t segmentId)
    : ServerIdRpcWrapper(context, backupId,
            sizeof(WireFormat::BackupFree::Response))
{
    WireFormat::BackupFree::Request& reqHdr(
            allocHeader<WireFormat::BackupFree>());
    reqHdr.masterId = masterId.getId();
    reqHdr.segmentId = segmentId;
    send();
}

/**
 * This method is invoked by recovery masters during crash recovery: it
 * retrieves from a backup all the objects from a particular segment that
 * belong to a particular recovery partition.
 *
 * \param context
 *      Overall information about this RAMCloud server.
 * \param backupId
 *      Identifies a particular backup, which is believed to hold a
 *      replica of the desired segment.
 * \param masterId
 *      The id of the master that created the desired segment.
 * \param segmentId
 *      The id of the desired segment.
 * \param partitionId
 *      Identifies a collection of tablets: only objects in this partition
 *      will be returned by the backup.
 * \param[out] response
 *      The objects matching the above parameters will be returned in this
 *      buffer, organized as a Segment.
 */
void
BackupClient::getRecoveryData(Context& context, ServerId backupId,
        ServerId masterId, uint64_t segmentId, uint64_t partitionId,
        Buffer& response)
{
    GetRecoveryDataRpc rpc(context, backupId, masterId, segmentId,
            partitionId, response);
    rpc.wait();
}

/**
 * Constructor for GetRecoveryDataRpc: initiates an RPC in the same way as
 * #BackupClient::getRecoveryData, but returns once the RPC has been initiated,
 * without waiting for it to complete.
 *
 * \param context
 *      Overall information about this RAMCloud server.
 * \param backupId
 *      Identifies a particular backup, which is believed to hold a
 *      replica of the desired segment.
 * \param masterId
 *      The id of the master that created the desired segment.
 * \param segmentId
 *      The id of the desired segment.
 * \param partitionId
 *      Identifies a collection of tablets: only objects in this partition
 *      will be returned by the backup.
 * \param[out] response
 *      The objects matching the above parameters will be returned in this
 *      buffer, organized as a Segment.
 */
GetRecoveryDataRpc::GetRecoveryDataRpc(Context& context, ServerId backupId,
        ServerId masterId, uint64_t segmentId, uint64_t partitionId,
        Buffer& response)
    : ServerIdRpcWrapper(context, backupId,
            sizeof(WireFormat::BackupGetRecoveryData::Response), &response)
{
    WireFormat::BackupGetRecoveryData::Request& reqHdr(
            allocHeader<WireFormat::BackupGetRecoveryData>());
    reqHdr.masterId = masterId.getId();
    reqHdr.segmentId = segmentId;
    reqHdr.partitionId = partitionId;
    send();
}

/**
 * Wait for a getRecoveryData RPC to complete, and throw exceptions for
 * any errors.
 *
 * \throw ServerDoesntExistException
 *      The intended server for this RPC is not part of the cluster;
 *      if it ever existed, it has since crashed.
 */
void
GetRecoveryDataRpc::wait()
{
    waitAndCheckErrors();
    response->truncateFront(sizeof(
            WireFormat::BackupGetRecoveryData::Response));
}

/**
 * Ask a backup to flush all of its data to durable storage.
 * Returns once all dirty buffers have been written to storage.
 * This is useful for measuring recovery performance accurately.
 *
 * \param context
 *      Overall information about this RAMCloud server.
 * \param backupId
 *      Backup whose data should be flushed.
 */
void
BackupClient::quiesce(Context& context, ServerId backupId)
{
    BackupQuiesceRpc rpc(context, backupId);
    rpc.wait();
}

/**
 * Constructor for QuiesceRpc: initiates an RPC in the same way as
 * #BackupClient::quiesce, but returns once the RPC has been initiated,
 * without waiting for it to complete.
 *
 * \param context
 *      Overall information about this RAMCloud server.
 * \param backupId
 *      Backup whose data should be flushed.
 */
BackupQuiesceRpc::BackupQuiesceRpc(Context& context, ServerId backupId)
    : ServerIdRpcWrapper(context, backupId,
            sizeof(WireFormat::BackupQuiesce::Response))
{
    allocHeader<WireFormat::BackupQuiesce>();
    send();
}

/**
 * This RPC signals to particular backup that recovery of a particular master
 * has completed. The backup server will then free any resources it has for the
 * recovered master.
 *
 * \param context
 *      Overall information about this RAMCloud server.
 * \param backupId
 *      Backup that will receive this RPC.
 * \param masterId
 *      The id of a crashed master whose recovery is now complete.
 */
void
BackupClient::recoveryComplete(Context& context, ServerId backupId,
        ServerId masterId)
{
    RecoveryCompleteRpc rpc(context, backupId, masterId);
    rpc.wait();
}

/**
 * Constructor for RecoveryCompleteRpc: initiates an RPC in the same way as
 * #BackupClient::recoveryComplete, but returns once the RPC has been initiated,
 * without waiting for it to complete.
 *
 * \param context
 *      Overall information about this RAMCloud server.
 * \param backupId
 *      Backup that will receive this RPC.
 * \param masterId
 *      The id of a crashed master whose recovery is now complete.
 */
RecoveryCompleteRpc::RecoveryCompleteRpc(Context& context, ServerId backupId,
        ServerId masterId)
    : ServerIdRpcWrapper(context, backupId,
            sizeof(WireFormat::BackupRecoveryComplete::Response))
{
    WireFormat::BackupRecoveryComplete::Request& reqHdr(
            allocHeader<WireFormat::BackupRecoveryComplete>());
    reqHdr.masterId = masterId.getId();
    send();
}


/**
 * This RPC is invoked at the beginning of recovering from a crashed master;
 * it asks a particular backup to begin reading from disk the segment replicas
 * from the crashed master.
 *
 * \param context
 *      Overall information about this RAMCloud server.
 * \param backupId
 *      Backup that will receive this RPC.
 * \param masterId
 *      The id of the master whose data is to be recovered.
 * \param partitions
 *      Describes how the objects belonging to \a masterId are to be divided
 *      into groups for recovery.
 *
 * \return
 *      The return value is an object that describes all of the segment
 *      replicas stored on \a backupId for \a masterId.
 */
StartReadingDataRpc::Result
BackupClient::startReadingData(Context& context, ServerId backupId,
        ServerId masterId, const ProtoBuf::Tablets& partitions)
{
    StartReadingDataRpc rpc(context, backupId, masterId, partitions);
    return rpc.wait();
}

/**
 * Constructor for StartReadingDataRpc: initiates an RPC in the same way as
 * #BackupClient::startReadingData, but returns once the RPC has been initiated,
 * without waiting for it to complete.
 *
 * \param context
 *      Overall information about this RAMCloud server.
 * \param backupId
 *      Backup that will receive this RPC.
 * \param masterId
 *      The id of the master whose data is to be recovered.
 * \param partitions
 *      Describes how the objects belonging to \a masterId are to be divided
 *      into groups for recovery.
 */
StartReadingDataRpc::StartReadingDataRpc(Context& context, ServerId backupId,
        ServerId masterId, const ProtoBuf::Tablets& partitions)
    : ServerIdRpcWrapper(context, backupId,
            sizeof(WireFormat::BackupStartReadingData::Response))
{
    WireFormat::BackupStartReadingData::Request& reqHdr(
            allocHeader<WireFormat::BackupStartReadingData>());
    reqHdr.masterId = masterId.getId();
    reqHdr.partitionsLength = ProtoBuf::serializeToResponse(request,
            partitions);
    send();
}

/**
 * Wait for a startReadingData RPC to complete.
 *
 * \return
 *      The return value is an object that describes all of the segment
 *      replicas stored on \a backupId for \a masterId.
 *
 * \throw ServerDoesntExistException
 *      The intended server for this RPC is not part of the cluster;
 *      if it ever existed, it has since crashed.
 */
StartReadingDataRpc::Result
StartReadingDataRpc::wait()
{
    waitAndCheckErrors();
    const WireFormat::BackupStartReadingData::Response& respHdr(
            getResponseHeader<WireFormat::BackupStartReadingData>());

    Result result;

    uint32_t segmentIdCount = respHdr.segmentIdCount;
    uint32_t primarySegmentCount = respHdr.primarySegmentCount;
    uint32_t digestBytes = respHdr.digestBytes;
    uint64_t digestSegmentId = respHdr.digestSegmentId;
    uint32_t digestSegmentLen = respHdr.digestSegmentLen;
    response->truncateFront(sizeof(respHdr));

    // segmentIdAndLength
    typedef WireFormat::BackupStartReadingData::Replica Replica;
    const Replica* replicaArray = response->getStart<Replica>();
    for (uint64_t i = 0; i < segmentIdCount; ++i) {
        const Replica& replica = replicaArray[i];
        result.segmentIdAndLength.push_back({replica.segmentId,
                                             replica.segmentLength});
    }
<<<<<<< HEAD
    responseBuffer.truncateFront(segmentIdCount * sizeof32(Replica));
=======
    response->truncateFront(
        downCast<uint32_t>(segmentIdCount * sizeof(Replica)));
>>>>>>> 727d6419

    // primarySegmentCount
    result.primarySegmentCount = primarySegmentCount;

    // logDigest fields
    if (digestBytes > 0) {
        result.logDigestBuffer.reset(new char[digestBytes]);
        response->copy(0, digestBytes,
                            result.logDigestBuffer.get());
        result.logDigestBytes = digestBytes;
        result.logDigestSegmentId = digestSegmentId;
        result.logDigestSegmentLen = digestSegmentLen;
    }
    return result;
}

StartReadingDataRpc::Result::Result()
    : segmentIdAndLength()
    , primarySegmentCount(0)
    , logDigestBuffer()
    , logDigestBytes(0)
    , logDigestSegmentId(-1)
    , logDigestSegmentLen(-1)
{
}

StartReadingDataRpc::Result::Result(Result&& other)
    : segmentIdAndLength(std::move(other.segmentIdAndLength))
    , primarySegmentCount(other.primarySegmentCount)
    , logDigestBuffer(std::move(other.logDigestBuffer))
    , logDigestBytes(other.logDigestBytes)
    , logDigestSegmentId(other.logDigestSegmentId)
    , logDigestSegmentLen(other.logDigestSegmentLen)
{
}

StartReadingDataRpc::Result&
StartReadingDataRpc::Result::operator=(Result&& other)
{
    segmentIdAndLength = std::move(other.segmentIdAndLength);
    primarySegmentCount = other.primarySegmentCount;
    logDigestBuffer = std::move(other.logDigestBuffer);
    logDigestBytes = other.logDigestBytes;
    logDigestSegmentId = other.logDigestSegmentId;
    logDigestSegmentLen = other.logDigestSegmentLen;
    return *this;
}

/**
 * Write data to open segment replica on a given backup. On success
 * the backup server promises, to the best of its ability, to provide
 * the data contained in this segment during recovery of masterId
 * until such time the segment is freed via freeSegment().
 *
 * \param context
 *      Overall information about this RAMCloud server.
 * \param backupId
 *      Backup that will store the segment data.
 * \param masterId
 *      The id of the master to which the data belongs.
 * \param segment
 *      Segment whose data is to be replicated.
 * \param offset
 *      The position in the segment where this data will be placed.
 * \param length
 *      The length in bytes of the data to write.
 * \param flags
 *      Whether the write should open or close the segment or both or
 *      neither.  Defaults to neither.
 * \param footerEntry
 *      Footer which should follow the data included in this write. Should
 *      contain a valid footer for the segment as written up through this
 *      write. Backups write this footer following the data and at the end
 *      of the segment. This may be NULL which has two ramifications. First,
 *      the data included in this write will not be recovered (or, is not
 *      durable) until the after the next write which includes a footer.
 *      Second, the most recently transmitted footer will be written
 *      to storage if the segment is closed or recovered precisely where
 *      it would have been regardless of subsequent footerless writes. That
 *      is, the backup will plop a footer right on top of any footerless
 *      writes which hadn't yet been followed by a footered write,
 *      which effectively strikes them from storage during recovery.
 * \param atomic
 *      If true then this replica is considered invalid until a closing
 *      write (or subsequent call to write with \a atomic set to false).
 *      This means that the data will never be written to disk and will
 *      not be reported to or used in recoveries unless the replica is
 *      closed.  This allows masters to create replicas of segments
 *      without the threat that they'll be detected as the head of the
 *      log.  Each value of \a atomic for each write call overrides the
 *      last, so in order to atomically write an entire segment all
 *      writes must have \a atomic set to true (though, it is
 *      irrelvant for the last, closing write).  A call with atomic
 *      set to false will make that replica available for normal
 *      treatment as an open segment.
 *
 * \return
 *      A vector describing the replication group for the backup
 *      that handled the RPC (secondary replicas will then be
 *      replicated to this group of backups).  The list includes
 *      the backup that handled this RPC.
 */
vector<ServerId>
BackupClient::writeSegment(Context& context,
                           ServerId backupId,
                           ServerId masterId,
                           const Segment* segment,
                           uint32_t offset,
                           uint32_t length,
                           const SegmentFooterEntry* footerEntry,
                           WireFormat::BackupWrite::Flags flags,
                           bool atomic)
{
    WriteSegmentRpc rpc(context, backupId, masterId, segment, offset,
                        length, footerEntry, flags, atomic);
    return rpc.wait();
}

/**
 * Constructor for WriteSegmentRpc: initiates an RPC in the same way as
 * #BackupClient::writeSegment, but returns once the RPC has been initiated,
 * without waiting for it to complete.
 *
 * \param context
 *      Overall information about this RAMCloud server.
 * \param backupId
 *      Backup that will store the segment data.
 * \param masterId
 *      The id of the master to which the data belongs.
 * \param segment
 *      Segment whose data is to be replicated.
 * \param offset
 *      Both the position in the replica where this data will be placed
 *      and the starting offset in the segment where the data to be
 *      replicated starts.
 * \param length
 *      The length in bytes of the data to write.
 * \param flags
 *      Whether the write should open or close the segment or both or
 *      neither.  Defaults to neither.
 * \param footerEntry
 *      Footer which should follow the data included in this write. Should
 *      contain a valid footer for the segment as written up through this
 *      write. Backups write this footer following the data and at the end
 *      of the segment. This may be NULL which has two ramifications. First,
 *      the data included in this write will not be recovered (or, is not
 *      durable) until the after the next write which includes a footer.
 *      Second, the most recently transmitted footer will be written
 *      to storage if the segment is closed or recovered precisely where
 *      it would have been regardless of subsequent footerless writes. That
 *      is, the backup will plop a footer right on top of any footerless
 *      writes which hadn't yet been followed by a footered write,
 *      which effectively strikes them from storage during recovery.
 * \param atomic
 *      If true then this replica is considered invalid until a closing
 *      write (or subsequent call to write with \a atomic set to false).
 *      This means that the data will never be written to disk and will
 *      not be reported to or used in recoveries unless the replica is
 *      closed.  This allows masters to create replicas of segments
 *      without the threat that they'll be detected as the head of the
 *      log.  Each value of \a atomic for each write call overrides the
 *      last, so in order to atomically write an entire segment all
 *      writes must have \a atomic set to true (though, it is
 *      irrelvant for the last, closing write).  A call with atomic
 *      set to false will make that replica available for normal
 *      treatment as an open segment.
 */
WriteSegmentRpc::WriteSegmentRpc(Context& context,
                                   ServerId backupId,
                                   ServerId masterId,
                                   const Segment* segment,
                                   uint32_t offset,
                                   uint32_t length,
                                   const SegmentFooterEntry* footerEntry,
                                   WireFormat::BackupWrite::Flags flags,
                                   bool atomic)
    : ServerIdRpcWrapper(context, backupId,
                         sizeof(WireFormat::BackupWrite::Response))
{
    WireFormat::BackupWrite::Request& reqHdr(
            allocHeader<WireFormat::BackupWrite>());
    reqHdr.masterId = masterId.getId();
    reqHdr.segmentId = segment->getId();
    reqHdr.offset = offset;
    reqHdr.length = length;
    reqHdr.footerIncluded = footerEntry;
    if (footerEntry)
        reqHdr.footerEntry = *footerEntry;
    else
        reqHdr.footerEntry = SegmentFooterEntry();
    reqHdr.flags = flags;
    reqHdr.atomic = atomic;
    segment->appendRangeToBuffer(request, offset, length);
    send();
}

/**
 * Wait for a writeSegment RPC to complete.
 *
 * \return
 *      A vector describing the replication group for the backup
 *      that handled the RPC (secondary replicas will then be
 *      replicated to this group of backups).  The list includes
 *      the backup that handled this RPC.
 *
 * \throw ServerDoesntExistException
 *      The intended server for this RPC is not part of the cluster;
 *      if it ever existed, it has since crashed.
 */
vector<ServerId>
WriteSegmentRpc::wait()
{
    waitAndCheckErrors();
    const WireFormat::BackupWrite::Response& respHdr(
            getResponseHeader<WireFormat::BackupWrite>());
    vector<ServerId> group;
    uint32_t respOffset = sizeof32(respHdr);
    for (uint32_t i = 0; i < respHdr.numReplicas; i++) {
        const uint64_t *backupId =
            response->getOffset<uint64_t>(respOffset);
        group.push_back(ServerId(*backupId));
        respOffset += sizeof32(*backupId);
    }
    return group;
}

} // namespace RAMCloud<|MERGE_RESOLUTION|>--- conflicted
+++ resolved
@@ -383,12 +383,7 @@
         result.segmentIdAndLength.push_back({replica.segmentId,
                                              replica.segmentLength});
     }
-<<<<<<< HEAD
-    responseBuffer.truncateFront(segmentIdCount * sizeof32(Replica));
-=======
-    response->truncateFront(
-        downCast<uint32_t>(segmentIdCount * sizeof(Replica)));
->>>>>>> 727d6419
+    response->truncateFront(segmentIdCount * sizeof32(Replica));
 
     // primarySegmentCount
     result.primarySegmentCount = primarySegmentCount;
@@ -449,6 +444,8 @@
  *      Backup that will store the segment data.
  * \param masterId
  *      The id of the master to which the data belongs.
+ * \param segmentId
+ *       Log-unique, 64-bit identifier for the segment being replicated.
  * \param segment
  *      Segment whose data is to be replicated.
  * \param offset
@@ -495,14 +492,15 @@
 BackupClient::writeSegment(Context& context,
                            ServerId backupId,
                            ServerId masterId,
+                           uint64_t segmentId,
                            const Segment* segment,
                            uint32_t offset,
                            uint32_t length,
-                           const SegmentFooterEntry* footerEntry,
+                           const Segment::OpaqueFooterEntry* footerEntry,
                            WireFormat::BackupWrite::Flags flags,
                            bool atomic)
 {
-    WriteSegmentRpc rpc(context, backupId, masterId, segment, offset,
+    WriteSegmentRpc rpc(context, backupId, masterId, segmentId, segment, offset,
                         length, footerEntry, flags, atomic);
     return rpc.wait();
 }
@@ -518,6 +516,8 @@
  *      Backup that will store the segment data.
  * \param masterId
  *      The id of the master to which the data belongs.
+ * \param segmentId
+ *      Log-unique, 64-bit identifier for the segment being replicated.
  * \param segment
  *      Segment whose data is to be replicated.
  * \param offset
@@ -557,31 +557,30 @@
  *      treatment as an open segment.
  */
 WriteSegmentRpc::WriteSegmentRpc(Context& context,
-                                   ServerId backupId,
-                                   ServerId masterId,
-                                   const Segment* segment,
-                                   uint32_t offset,
-                                   uint32_t length,
-                                   const SegmentFooterEntry* footerEntry,
-                                   WireFormat::BackupWrite::Flags flags,
-                                   bool atomic)
+                                 ServerId backupId,
+                                 ServerId masterId,
+                                 uint64_t segmentId,
+                                 const Segment* segment,
+                                 uint32_t offset,
+                                 uint32_t length,
+                                 const Segment::OpaqueFooterEntry* footerEntry,
+                                 WireFormat::BackupWrite::Flags flags,
+                                 bool atomic)
     : ServerIdRpcWrapper(context, backupId,
                          sizeof(WireFormat::BackupWrite::Response))
 {
     WireFormat::BackupWrite::Request& reqHdr(
             allocHeader<WireFormat::BackupWrite>());
     reqHdr.masterId = masterId.getId();
-    reqHdr.segmentId = segment->getId();
+    reqHdr.segmentId = segmentId;
     reqHdr.offset = offset;
     reqHdr.length = length;
-    reqHdr.footerIncluded = footerEntry;
-    if (footerEntry)
+    reqHdr.footerIncluded = (footerEntry != NULL);
+    if (reqHdr.footerIncluded)
         reqHdr.footerEntry = *footerEntry;
-    else
-        reqHdr.footerEntry = SegmentFooterEntry();
     reqHdr.flags = flags;
     reqHdr.atomic = atomic;
-    segment->appendRangeToBuffer(request, offset, length);
+    segment->appendToBuffer(request, offset, length);
     send();
 }
 
