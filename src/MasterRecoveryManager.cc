/* Copyright (c) 2012 Stanford University
 *
 * Permission to use, copy, modify, and distribute this software for any
 * purpose with or without fee is hereby granted, provided that the above
 * copyright notice and this permission notice appear in all copies.
 *
 * THE SOFTWARE IS PROVIDED "AS IS" AND THE AUTHOR(S) DISCLAIM ALL WARRANTIES
 * WITH REGARD TO THIS SOFTWARE INCLUDING ALL IMPLIED WARRANTIES OF
 * MERCHANTABILITY AND FITNESS. IN NO EVENT SHALL AUTHORS BE LIABLE FOR
 * ANY SPECIAL, DIRECT, INDIRECT, OR CONSEQUENTIAL DAMAGES OR ANY DAMAGES
 * WHATSOEVER RESULTING FROM LOSS OF USE, DATA OR PROFITS, WHETHER IN AN
 * ACTION OF CONTRACT, NEGLIGENCE OR OTHER TORTIOUS ACTION, ARISING OUT OF
 * OR IN CONNECTION WITH THE USE OR PERFORMANCE OF THIS SOFTWARE.
 */

#include "MasterRecoveryManager.h"
#include "ShortMacros.h"

namespace RAMCloud {

// - Recovery sub-tasks -

namespace MasterRecoveryManagerInternal {
class MaybeStartRecoveryTask : public Task {
  PUBLIC:
    /**
     * Schedule an attempt to start enqueued recoveries.
     * This is a one-shot task that when fired starts one or more recoveries
     * that were delayed waiting for other recoveries to finish.
     * If there are no recoveries waiting to start or if there are too many
     * recoveries already in progress the task is a no-op.
     *
     * \param recoveryManager
     *      MasterRecoveryManager which should dequeue a waiting recovery
     *      and start it, if possible.
     */
    explicit MaybeStartRecoveryTask(MasterRecoveryManager& recoveryManager)
        : Task(recoveryManager.taskQueue)
        , mgr(recoveryManager)
    {}

    /**
     * Called by #taskQueue which serializes it with other tasks; this makes
     * access to all #recoveryManager state and the state of recoveries
     * safe.
     */
    void performTask()
    {
        std::vector<Recovery*> alreadyActive;
        while (!mgr.waitingRecoveries.empty() &&
               mgr.activeRecoveries.size() < mgr.maxActiveRecoveries)
        {
            Recovery* recovery = mgr.waitingRecoveries.front();
            // Do not allow two recoveries for the same crashed master
            // at the same time. This can happen if one recovery fails
            // and schedules another. The second may get started before
            // the first finishes without this check.
            bool serverAlreadyRecovering = false;
            foreach (const auto& other, mgr.activeRecoveries) {
                if (other.second->crashedServerId == recovery->crashedServerId)
                {
                    serverAlreadyRecovering = true;
                    break;
                }
            }
            if (serverAlreadyRecovering) {
                alreadyActive.push_back(recovery);
                mgr.waitingRecoveries.pop();
                LOG(NOTICE,
                    "Delaying start of recovery of server %lu; "
                    "another recovery is active for the same ServerId",
                    recovery->crashedServerId.getId());
            } else {
                if (mgr.runtimeOptions)
                    recovery->testingFailRecoveryMasters =
                        mgr.runtimeOptions->popFailRecoveryMasters();
                recovery->schedule();
                mgr.activeRecoveries[recovery->getRecoveryId()] = recovery;
                mgr.waitingRecoveries.pop();
                LOG(NOTICE, "Starting recovery of server %lu (now %lu active "
                    "recoveries)", recovery->crashedServerId.getId(),
                    mgr.activeRecoveries.size());
            }
        }
        foreach (auto* recovery, alreadyActive)
            mgr.waitingRecoveries.push(recovery);
        if (mgr.waitingRecoveries.size() > 0)
            LOG(NOTICE,
                "%lu recoveries blocked waiting for other recoveries",
                mgr.waitingRecoveries.size());
        delete this;
    }

  PRIVATE:
    MasterRecoveryManager& mgr;
};

class EnqueueMasterRecoveryTask : public Task {
  PUBLIC:
    /**
     * Construct a Recovery and schedule it to be placed on the
     * #waitingRecoveries queue when it is safe to do so. When this
     * task completes it will schedule a MaybeStartRecoveryTask so
     * the recovery will be started, if possible.
     * This is a one-shot task that deletes itself when complete.
     *
     * \param recoveryManager
     *      MasterRecoveryManager which should enqueue a new recovery.
     * \param crashedServerId
     *      The crashed server which is to be recovered.
     * \param minOpenSegmentId
     *      Used to filter out replicas of segments which may have become
     *      inconsistent. A replica with a segment id less than this is
     *      not eligible to be used for recovery (both for log digest and
     *      object data purposes). Stored in and provided by the coordinator
     *      server list.
     */
    EnqueueMasterRecoveryTask(MasterRecoveryManager& recoveryManager,
                              ServerId crashedServerId,
                              uint64_t minOpenSegmentId)
        : Task(recoveryManager.taskQueue)
        , mgr(recoveryManager)
        , recovery()
        , minOpenSegmentId(minOpenSegmentId)
    {
<<<<<<< HEAD
        auto tabletsToRecover =
            mgr.tabletMap.setStatusForServer(crashedServerId,
                                             Tablet::RECOVERING);
        recovery = new Recovery(recoveryManager.context, mgr.taskQueue,
                                &mgr.tracker, &mgr,
                                crashedServerId, tabletsToRecover,
                                minOpenSegmentId);
=======
        recovery = new Recovery(mgr.taskQueue, &mgr.tabletMap, &mgr.tracker,
                                &mgr, crashedServerId, minOpenSegmentId);
>>>>>>> e2720691
    }

    /**
     * Called by #taskQueue which serializes it with other tasks; this makes
     * access to all #recoveryManager state and the state of recoveries
     * safe.
     */
    void performTask()
    {
        mgr.waitingRecoveries.push(recovery);
        (new MaybeStartRecoveryTask(mgr))->schedule();
        delete this;
    }

  PRIVATE:
    MasterRecoveryManager& mgr;
    Recovery* recovery;
    uint64_t minOpenSegmentId;
    DISALLOW_COPY_AND_ASSIGN(EnqueueMasterRecoveryTask);
};

class RecoveryMasterFinishedTask : public Task {
  PUBLIC:
    /**
     * Schedule the notification of an ongoing Recovery that a recovery
     * master has finished recovering its partition
     * (successfully or unsuccessfully). If, when invoked, this task
     * causes a recovery to be finished, then additional, end-of-recovery
     * tasks are performed and/or scheduled.
     * This is a one-shot task that deletes itself when complete.
     *
     * \param recoveryManager
     *      MasterRecoveryManager this recovery is part of.
     * \param recoveryId
     *      Id of the recovery this recovery master was performing.
     * \param recoveryMasterId
     *      ServerId of the recovery master which has finished recovering
     *      its portion of the will.
     * \param recoveredTablets
     *      Tablets describing the portion of the will that the recovery
     *      master recovered. Only used if \a successful is true.
     *      Recovery masters fill in each of the entries with their own
     *      ServerId which is used to set the new owner of tablets.
     * \param successful
     *      If true indicates the recovery master was successful in
     *      recovering its partition of the will and that it is
     *      ready to start serving requests for the data. If false
     *      then \a recoveredTablets is ignored and the tablets of
     *      the partition the recovery master was supposed to recover
     *      are left marked RECOVERING.
     */
    RecoveryMasterFinishedTask(MasterRecoveryManager& recoveryManager,
                               uint64_t recoveryId,
                               ServerId recoveryMasterId,
                               const ProtoBuf::Tablets& recoveredTablets,
                               bool successful)
        : Task(recoveryManager.taskQueue)
        , mgr(recoveryManager)
        , recoveryId(recoveryId)
        , recoveryMasterId(recoveryMasterId)
        , recoveredTablets(recoveredTablets)
        , successful(successful)
    {}

    /**
     * Called by #taskQueue which serializes it with other tasks; this makes
     * access to all #recoveryManager state and the state of recoveries
     * safe.
     */
    void performTask()
    {
        auto it = mgr.activeRecoveries.find(recoveryId);
        if (it == mgr.activeRecoveries.end()) {
            LOG(ERROR, "Recovery master reported completing recovery "
                "%lu but there is no ongoing recovery with that id; "
                "this should never happen in RAMCloud", recoveryId);
            delete this;
            return;
        }

        if (successful) {
            // Update tablet map to point to new owner and mark as available.
            foreach (const auto& tablet, recoveredTablets.tablet()) {
                // TODO(stutsman): Currently won't work with concurrent access
                // on the tablet map but recovery will soon be revised to
                // accept only one call into recovery per master instead of
                // tablet which will fix this.

                // The caller has filled in recoveredTablets with new service
                // locator and server id of the recovery master, so just copy
                // it over.  Record the log position of the recovery master at
                // creation of this new tablet assignment. The value is the
                // position of the head at the very start of recovery.
                try {
                    mgr.tabletMap.modifyTablet(tablet.table_id(),
                                               tablet.start_key_hash(),
                                               tablet.end_key_hash(),
                                               ServerId(tablet.server_id()),
                                               Tablet::NORMAL,
                                               {tablet.ctime_log_head_id(),
                                               tablet.ctime_log_head_offset()});
                } catch (const Exception& e) {
                    // TODO(stutsman): What should we do here?
                    DIE("Entry wasn't in the list anymore; "
                        "we need to handle this sensibly");
                }
            }
            LOG(DEBUG, "Coordinator tabletMap after recovery master %lu "
                "finished: %s",
                recoveryMasterId.getId(), mgr.tabletMap.debugString().c_str());
        } else {
            LOG(WARNING, "A recovery master failed to recover its partition");
        }

        Recovery* recovery = it->second;
        recovery->recoveryMasterFinished(recoveryMasterId, successful);
        delete this;
    }

  PRIVATE:
    MasterRecoveryManager& mgr;
    uint64_t recoveryId;
    ServerId recoveryMasterId;
    ProtoBuf::Tablets recoveredTablets;
    bool successful;
};
}
using namespace MasterRecoveryManagerInternal; // NOLINT

/**
 * Create a new instance; usually just one instance is created as part
 * of the CoordinatorService.
 *
 * \param context
 *      Overall information about the RAMCloud server or client.
 * \param serverList
 *      Authoritative list of all servers in the system and their details.
 * \param  tabletMap
 *      Authoritative information about tablets and their mapping to servers.
 * \param runtimeOptions
 *      Configuration options which are stored by the coordinator.
 *      May be NULL for testing.
 */
MasterRecoveryManager::MasterRecoveryManager(Context& context,
                                             CoordinatorServerList& serverList,
                                             TabletMap& tabletMap,
                                             RuntimeOptions* runtimeOptions)
    : context(context)
    , serverList(serverList)
    , tabletMap(tabletMap)
    , runtimeOptions(runtimeOptions)
    , thread()
    , waitingRecoveries()
    , activeRecoveries()
    , maxActiveRecoveries(1u)
    , taskQueue()
    , tracker(context, serverList, this)
    , doNotStartRecoveries()
{
}

/**
 * Halt the thread, if running, and destroy this.
 */
MasterRecoveryManager::~MasterRecoveryManager()
{
    halt();
}

/**
 * Start thread for performing recoveries; this must be called before other
 * operations to ensure recoveries actually happen.
 * Calling start() on an instance that is already started has no effect.
 * start() and halt() are not thread-safe.
 */
void
MasterRecoveryManager::start()
{
    if (!thread)
        thread.construct(&MasterRecoveryManager::main, this);
}

/**
 * Stop progress on recoveries.  Calling halt() on an instance that is
 * already halted or has never been started has no effect.
 * start() and halt() are not thread-safe.
 */
void
MasterRecoveryManager::halt()
{
    taskQueue.halt();
    if (thread)
        thread->join();
    thread.destroy();
}

/**
 * Mark the tablets belonging to a now crashed server as RECOVERING and enqueue
 * the recovery of the crashed master's tablets; actual recovery happens
 * asynchronously.
 *
 * \param crashedServerId
 *      The crashed server which is to be recovered. If the server did
 *      not own any tablets when it crashed then no recovery is started.
 */
void
MasterRecoveryManager::startMasterRecovery(ServerId crashedServerId)
{
    auto tablets =
        tabletMap.setStatusForServer(crashedServerId, Tablet::RECOVERING);
    if (tablets.empty()) {
        LOG(NOTICE, "Server %lu crashed, but it had no tablets",
            crashedServerId.getId());
        return;
    }

    try {
        CoordinatorServerList::Entry server = serverList[crashedServerId];
        LOG(NOTICE, "Scheduling recovery of master %lu",
            crashedServerId.getId());

        if (doNotStartRecoveries) {
            TEST_LOG("Recovery crashedServerId: %lu", crashedServerId.getId());
            return;
        }

        (new EnqueueMasterRecoveryTask(*this, crashedServerId,
                                       server.minOpenSegmentId))->schedule();
    } catch (const Exception& e) {
        // Check one last time just to sanity check the correctness of the
        // recovery mananger: make sure that if the server isn't in the
        // server list anymore (presumably because a recovery completed on
        // it since the time of the start of the call) that there really aren't
        // any tablets left on it.
        tablets =
            tabletMap.setStatusForServer(crashedServerId, Tablet::RECOVERING);
        if (!tablets.empty()) {
            LOG(ERROR, "Tried to start recovery for crashed server %lu which "
                "has tablets in the tablet map but is no longer in the "
                "coordinator server list. Cannot recover. Kiss your data "
                "goodbye.", crashedServerId.getId());
        }
    }
}

namespace MasterRecoveryManagerInternal {
class ApplyTrackerChangesTask : public Task {
  PUBLIC:
    /**
     * Create a task which when run will apply all enqueued changes to
     * #tracker and notifies any recoveries which have lost recovery masters.
     * This brings #mgr.tracker into sync with #mgr.serverList. Because this
     * task is run by #mgr.taskQueue is it serialized with other tasks.
     */
    explicit ApplyTrackerChangesTask(MasterRecoveryManager& mgr)
        : Task(mgr.taskQueue)
        , mgr(mgr)
    {
    }

    void performTask()
    {
        ServerDetails server;
        ServerChangeEvent event;
        while (mgr.tracker.getChange(server, event)) {
            if (event == SERVER_CRASHED || event == SERVER_REMOVED) {
                Recovery* recovery = mgr.tracker[server.serverId];
                if (!recovery)
                    break;
                LOG(NOTICE, "Recovery master %lu crashed while recovering "
                    "a partition of server %lu", server.serverId.getId(),
                    recovery->crashedServerId.getId());
                // Like it or not, recovery is done on this recovery master
                // but unsuccessfully.
                recovery->recoveryMasterFinished(server.serverId, false);
            }
        }
        delete this;
    }

    MasterRecoveryManager& mgr;
};
}
using namespace MasterRecoveryManagerInternal; // NOLINT

/**
 * Schedule the handling of recovery master failures and the application
 * of changes to #tracker.  Invoked by #serverList whenever #tracker has
 * pending changes are pushed to it due to modifications to #serverList.
 */
void
MasterRecoveryManager::trackerChangesEnqueued()
{
    (new ApplyTrackerChangesTask(*this))->schedule();
}

/**
 * Deletes a Recovery and cleans up all resources associated with
 * it in the MasterRecoveryManager. Invoked by Recovery instances
 * when they've outlived their usefulness.
 * Note, this method performs no synchronization itself and is unsafe to call
 * in general. Basically it should only be called in the context of a performTask
 * method on a Recovery which is serialized by #taskQueue.
 *
 * \param recovery
 *      Recovery that is prepared to meet its maker.
 */
void
MasterRecoveryManager::destroyAndFreeRecovery(Recovery* recovery)
{
    // Waiting until destruction to remove the activeRecoveries
    // means another recovery won't start until after the end of
    // recovery broadcast. To change that just move the erase
    // to recoveryFinished().
    activeRecoveries.erase(recovery->getRecoveryId());
    LOG(NOTICE,
        "Recovery of server %lu done (now %lu active recoveries)",
        recovery->crashedServerId.getId(), activeRecoveries.size());
    delete recovery;
}

/**
 * Note \a recovery as finished and either send out the updated server list
 * marked the crashed master as down or, if the recovery wasn't completely
 * successful, schedule a follow up recovery.
 * Called by a recovery once it has done as much as it can.
 * This means either recovery couldn't find a complete log and bailed
 * out almost immediately, or that all the recovery masters either finished
 * recovering their partition of the crashed master's will or failed.
 * This recovery may still be performing some cleanup tasks and will
 * call destroyAndFreeRecovery() when it is safe to delete it.
 * Note, this method performs no synchronization itself and is unsafe to call
 * in general. Basically it should only be called in the context of a performTask
 * method on a Recovery which is serialized by #taskQueue.
 *
 * \param recovery
 *      Recovery which is done.
 */
void
MasterRecoveryManager::recoveryFinished(Recovery* recovery)
{
    // Waiting until destruction to remove the activeRecoveries
    // means another recovery won't start until after the end of
    // recovery broadcast. To change that just move the erase
    // from destroyAndFreeRecovery() to recoveryFinished().
    LOG(NOTICE, "Recovery %lu completed for master %lu",
        recovery->getRecoveryId(), recovery->crashedServerId.getId());
    if (recovery->wasCompletelySuccessful()) {
        // Remove recovered server from the server list and broadcast
        // the change to the cluster.
        // TODO(stutsman): Eventually we'll want CoordinatorServerList
        // to take care of this for us automatically. So we can just
        // do the remove.
        try {
            ProtoBuf::ServerList update;
            serverList.remove(recovery->crashedServerId, update);
            serverList.incrementVersion(update);
            serverList.sendMembershipUpdate(update, {});
        } catch (const Exception& e) {
            // Server may have already been removed from the list
            // because of an earlier recovery.
        }
        (new MaybeStartRecoveryTask(*this))->schedule();
    } else {
        LOG(NOTICE,
            "Recovery of server %lu failed to recover some "
            "tablets, rescheduling another recovery",
            recovery->crashedServerId.getId());
        // Enqueue will schedule a MaybeStartRecoveryTask.
        (new EnqueueMasterRecoveryTask(*this,
                                       recovery->crashedServerId,
                                       recovery->minOpenSegmentId))->
                                                            schedule();
    }
}

/**
 * Schedule the notification of an ongoing Recovery that a recovery
 * master has finished recovering its partition
 * (successfully or unsuccessfully). The actual notification happens
 * asynchronously.
 *
 * \param recoveryId
 *      Id of the recovery this recovery master was performing.
 * \param recoveryMasterId
 *      ServerId of the recovery master which has finished recovering
 *      its portion of the will.
 * \param recoveredTablets
 *      Tablets describing the portion of the will that the recovery
 *      master recovered. Only used if \a successful is true.
 *      Recovery masters fill in each of the entries with their own
 *      ServerId which is used to set the new owner of tablets.
 * \param successful
 *      If true indicates the recovery master was successful in
 *      recovering its partition of the will and that it is
 *      ready to start serving requests for the data. If false
 *      then \a recoveredTablets is ignored and the tablets of
 *      the partition the recovery master was supposed to recover
 *      are left marked RECOVERING.
 */
void
MasterRecoveryManager::recoveryMasterFinished(
    uint64_t recoveryId,
    ServerId recoveryMasterId,
    const ProtoBuf::Tablets& recoveredTablets,
    bool successful)
{
    LOG(NOTICE, "called by masterId %lu with %u tablets",
        recoveryMasterId.getId(), recoveredTablets.tablet_size());

    TEST_LOG("Recovered tablets");
    TEST_LOG("%s", recoveredTablets.ShortDebugString().c_str());

    (new RecoveryMasterFinishedTask(*this, recoveryId, recoveryMasterId,
                                   recoveredTablets, successful))->schedule();
}

// - private -

/**
 * Drive the next step in any ongoing recoveries; start new
 * recoveries if they were blocked on other recoveries. Exits
 * when taskQueue.halt() is called.
 */
void
MasterRecoveryManager::main()
try {
    taskQueue.performTasksUntilHalt();
} catch (const std::exception& e) {
    LOG(ERROR, "Fatal error in MasterRecoveryManager: %s", e.what());
    throw;
} catch (...) {
    LOG(ERROR, "Unknown fatal error in MasterRecoveryManager.");
    throw;
}

} // namespace RAMCloud<|MERGE_RESOLUTION|>--- conflicted
+++ resolved
@@ -123,18 +123,9 @@
         , recovery()
         , minOpenSegmentId(minOpenSegmentId)
     {
-<<<<<<< HEAD
-        auto tabletsToRecover =
-            mgr.tabletMap.setStatusForServer(crashedServerId,
-                                             Tablet::RECOVERING);
         recovery = new Recovery(recoveryManager.context, mgr.taskQueue,
-                                &mgr.tracker, &mgr,
-                                crashedServerId, tabletsToRecover,
-                                minOpenSegmentId);
-=======
-        recovery = new Recovery(mgr.taskQueue, &mgr.tabletMap, &mgr.tracker,
+                                &mgr.tabletMap, &mgr.tracker,
                                 &mgr, crashedServerId, minOpenSegmentId);
->>>>>>> e2720691
     }
 
     /**
