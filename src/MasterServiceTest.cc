/* Copyright (c) 2010-2012 Stanford University
 *
 * Permission to use, copy, modify, and distribute this software for any
 * purpose with or without fee is hereby granted, provided that the above
 * copyright notice and this permission notice appear in all copies.
 *
 * THE SOFTWARE IS PROVIDED "AS IS" AND THE AUTHOR(S) DISCLAIM ALL WARRANTIES
 * WITH REGARD TO THIS SOFTWARE INCLUDING ALL IMPLIED WARRANTIES OF
 * MERCHANTABILITY AND FITNESS. IN NO EVENT SHALL AUTHORS BE LIABLE FOR
 * ANY SPECIAL, DIRECT, INDIRECT, OR CONSEQUENTIAL DAMAGES OR ANY DAMAGES
 * WHATSOEVER RESULTING FROM LOSS OF USE, DATA OR PROFITS, WHETHER IN AN
 * ACTION OF CONTRACT, NEGLIGENCE OR OTHER TORTIOUS ACTION, ARISING OUT OF
 * OR IN CONNECTION WITH THE USE OR PERFORMANCE OF THIS SOFTWARE.
 */

#include "TestUtil.h"
#include "BackupStorage.h"
#include "Buffer.h"
#include "CoordinatorClient.h"
#include "EnumerationIterator.h"
#include "LogIterator.h"
#include "MockCluster.h"
#include "Memory.h"
#include "MasterClient.h"
#include "MasterService.h"
#include "MultiRead.h"
#include "MultiWrite.h"
#include "RamCloud.h"
#include "ReplicaManager.h"
#include "SegmentManager.h"
#include "ShortMacros.h"
#include "StringUtil.h"
#include "Tablets.pb.h"

namespace RAMCloud {

// This class provides tablet map info to ObjectFinder, so we
// can control which server handles which object.  It maps tables
// 0 and 99 to "mock:host=master".
class MasterServiceRefresher : public ObjectFinder::TabletMapFetcher {
  public:
    MasterServiceRefresher() : refreshCount(1) {}
    void getTabletMap(ProtoBuf::Tablets& tabletMap) {
        char buffer[100];
        snprintf(buffer, sizeof(buffer), "mock:host=master");

        tabletMap.clear_tablet();
        ProtoBuf::Tablets_Tablet& entry(*tabletMap.add_tablet());
        entry.set_table_id(0);
        entry.set_start_key_hash(0);
        entry.set_end_key_hash(~0UL);
        entry.set_state(ProtoBuf::Tablets_Tablet_State_NORMAL);
        entry.set_service_locator(buffer);
        if (refreshCount > 0) {
            ProtoBuf::Tablets_Tablet& entry2(*tabletMap.add_tablet());
            entry2.set_table_id(99);
            entry2.set_start_key_hash(0);
            entry2.set_end_key_hash(~0UL);
            entry2.set_state(ProtoBuf::Tablets_Tablet_State_NORMAL);
            entry2.set_service_locator(buffer);
        }
        refreshCount--;
    }
    // After this many refreshes we stop including table 99 in the
    // map; used to detect that misdirected requests are rejected by
    // the target server.
    int refreshCount;
};

class MasterServiceTest : public ::testing::Test {
  public:
    Context context;
    ServerList serverList;
    MockCluster cluster;
    Tub<RamCloud> ramcloud;
    ServerConfig backup1Config;
    ServerId backup1Id;

    ServerConfig masterConfig;
    MasterService* service;
    Server* masterServer;

    // To make tests that don't need big segments faster, set a smaller default
    // segmentSize. Since we can't provide arguments to it in gtest, nor can we
    // apparently template easily on that, we need to subclass this if we want
    // to provide a fixture with a different value.
    explicit MasterServiceTest(uint32_t segmentSize = 256 * 1024)
        : context()
        , serverList(&context)
        , cluster(&context)
        , ramcloud()
        , backup1Config(ServerConfig::forTesting())
        , backup1Id()
        , masterConfig(ServerConfig::forTesting())
        , service()
        , masterServer()
    {
        Logger::get().setLogLevels(RAMCloud::SILENT_LOG_LEVEL);

        backup1Config.localLocator = "mock:host=backup1";
        backup1Config.services = {WireFormat::BACKUP_SERVICE,
                                  WireFormat::MEMBERSHIP_SERVICE};
        backup1Config.segmentSize = segmentSize;
<<<<<<< HEAD
        backup1Config.backup.numSegmentFrames = 30;
        backup1Id = cluster.addServer(backup1Config)->serverId;
=======
        backup1Config.backup.numSegmentFrames = 3;
        Server* server = cluster.addServer(backup1Config);
        server->backup->testingSkipCallerIdCheck = true;
        backup1Id = server->serverId;
>>>>>>> 79fb859b

        masterConfig = ServerConfig::forTesting();
        masterConfig.segmentSize = segmentSize;
        masterConfig.maxObjectDataSize = segmentSize / 4;
        masterConfig.localLocator = "mock:host=master";
        masterConfig.services = {WireFormat::MASTER_SERVICE,
                                 WireFormat::MEMBERSHIP_SERVICE};
        masterConfig.master.logBytes = segmentSize * 30;
        masterConfig.master.numReplicas = 1;
        masterServer = cluster.addServer(masterConfig);
        service = masterServer->master.get();
        service->log->sync();

        ramcloud.construct(&context, "mock:host=coordinator");
        ramcloud->objectFinder.tabletMapFetcher.reset(
                new MasterServiceRefresher);

        ProtoBuf::Tablets_Tablet& tablet(*service->tablets.add_tablet());
        tablet.set_table_id(0);
        tablet.set_start_key_hash(0);
        tablet.set_end_key_hash(~0UL);
        tablet.set_user_data(reinterpret_cast<uint64_t>(
                new TabletsOnMaster(0, 0, ~0UL)));
    }

    // Build a properly formatted segment containing a single object. This
    // segment may be passed directly to the MasterService::recover() routine.
    uint32_t
    buildRecoverySegment(char *segmentBuf, uint32_t segmentCapacity,
                         Key& key, uint64_t version, string objContents,
                         Segment::Certificate* outCertificate)
    {
        Segment s;
        uint32_t dataLength = downCast<uint32_t>(objContents.length()) + 1;
        Object newObject(key, objContents.c_str(), dataLength, version, 0);

        Buffer newObjectBuffer;
        newObject.serializeToBuffer(newObjectBuffer);
        bool success = s.append(LOG_ENTRY_TYPE_OBJ, newObjectBuffer);
        EXPECT_TRUE(success);
        s.close();

        Buffer buffer;
        s.appendToBuffer(buffer);
        EXPECT_GE(segmentCapacity, buffer.getTotalLength());
        buffer.copy(0, buffer.getTotalLength(), segmentBuf);
        s.getAppendedLength(outCertificate);

        return buffer.getTotalLength();
    }

    // Build a properly formatted segment containing a single tombstone. This
    // segment may be passed directly to the MasterService::recover() routine.
    uint32_t
    buildRecoverySegment(char *segmentBuf, uint64_t segmentCapacity,
                         ObjectTombstone& tomb,
                         Segment::Certificate* outCertificate)
    {
        Segment s;
        Buffer newTombstoneBuffer;
        tomb.serializeToBuffer(newTombstoneBuffer);
        bool success = s.append(LOG_ENTRY_TYPE_OBJTOMB, newTombstoneBuffer);
        EXPECT_TRUE(success);
        s.close();

        Buffer buffer;
        s.appendToBuffer(buffer);
        EXPECT_GE(segmentCapacity, buffer.getTotalLength());
        buffer.copy(0, buffer.getTotalLength(), segmentBuf);
        s.getAppendedLength(outCertificate);

        return buffer.getTotalLength();
    }

    // Build a properly formatted segment containing a single safeVersion.
    // This segment may be passed directly to the MasterService::recover()
    //  routine.
    uint32_t
    buildRecoverySegment(char *segmentBuf, uint64_t segmentCapacity,
                         ObjectSafeVersion &safeVer,
                         Segment::Certificate* outCertificate)
    {
        Segment s;
        Buffer newSafeVerBuffer;
        safeVer.serializeToBuffer(newSafeVerBuffer);
        bool success = s.append(LOG_ENTRY_TYPE_SAFEVERSION,
                                newSafeVerBuffer);
        EXPECT_TRUE(success);
        s.close();

        Buffer buffer;
        s.appendToBuffer(buffer);
        EXPECT_GE(segmentCapacity, buffer.getTotalLength());
        buffer.copy(0, buffer.getTotalLength(), segmentBuf);
        s.getAppendedLength(outCertificate);

        return buffer.getTotalLength();
    }

    // Write a segment containing nothing but a header to a backup. This is used
    // to test fetching of recovery segments in various tests.
    static void
    writeRecoverableSegment(Context* context,
                            ReplicaManager& mgr,
                            ServerId serverId,
                            uint64_t logId,
                            uint64_t segmentId)
    {
        Segment seg;
        SegmentHeader header(logId, segmentId, 1000);
        seg.append(LOG_ENTRY_TYPE_SEGHEADER, &header, sizeof(header));
        ReplicatedSegment* rs = mgr.allocateHead(segmentId, &seg, NULL);
        rs->sync(seg.getAppendedLength());
    }

    // Write a segment containing a header and a safeVersion to a backup.
    // This is used to test fetching of recovery segments and
    // safeVersion Recovery
    static void
    writeRecoverableSegment(Context* context,
                            ReplicaManager& mgr,
                            ServerId serverId,
                            uint64_t logId,
                            uint64_t segmentId,
                            uint64_t safeVer)
    {
        Segment seg;
        SegmentHeader header(logId, segmentId, 1000);
        Segment::Certificate certificate;
        seg.append(LOG_ENTRY_TYPE_SEGHEADER, &header, sizeof(header));
        seg.getAppendedLength(&certificate);

        ObjectSafeVersion objSafeVer(safeVer);
        seg.append(LOG_ENTRY_TYPE_SAFEVERSION,
                   &objSafeVer, sizeof(objSafeVer));
        seg.getAppendedLength(&certificate);

        ReplicatedSegment* rs = mgr.allocateHead(segmentId, &seg, NULL);
        seg.getAppendedLength(&certificate);

        rs->sync(seg.getAppendedLength(&certificate));
    }

    void
    verifyRecoveryObject(Key& key, string contents)
    {
        Buffer value;
        EXPECT_NO_THROW(ramcloud->read(key.getTableId(),
                                       key.getStringKey(),
                                       key.getStringKeyLength(),
                                       &value));
        const char *s = reinterpret_cast<const char *>(
            value.getRange(0, value.getTotalLength()));
        EXPECT_EQ(0, strcmp(s, contents.c_str()));
    }

    int
    verifyCopiedSafeVer(const ObjectSafeVersion *safeVerSrc)
    {
        bool safeVerFound = false;
        int  safeVerScanned = 0;

        for (LogIterator it(*(service->log)); !it.isDone(); it.next()) {
            // Notice that more than two safeVersion objects exist
            // in the head segment:
            // 1st safeVersion is allocated when the segment is opened.
            // 2nd or lator is the one copied by the recovery.
            if (it.getType() == LOG_ENTRY_TYPE_SAFEVERSION) {
                safeVerScanned++;
                Buffer buf;
                it.setBufferTo(buf);
                ObjectSafeVersion safeVerDest(buf);
                if (safeVerSrc->serializedForm.safeVersion
                    == safeVerDest.serializedForm.safeVersion) {
                    safeVerFound = true;
                }
            }
        }
        EXPECT_TRUE(safeVerFound);
        return safeVerScanned;
    }

    static bool
    recoverSegmentFilter(string s)
    {
        return (s == "recoverSegment" || s == "recover" ||
                s == "recoveryMasterFinished");
    }

    void
    appendTablet(ProtoBuf::Tablets& tablets,
                 uint64_t partitionId,
                 uint64_t tableId,
                 uint64_t start, uint64_t end,
                 uint64_t ctimeHeadSegmentId, uint32_t ctimeHeadSegmentOffset)
    {
        ProtoBuf::Tablets::Tablet& tablet(*tablets.add_tablet());
        tablet.set_table_id(tableId);
        tablet.set_start_key_hash(start);
        tablet.set_end_key_hash(end);
        tablet.set_state(ProtoBuf::Tablets::Tablet::RECOVERING);
        tablet.set_user_data(partitionId);
        tablet.set_ctime_log_head_id(ctimeHeadSegmentId);
        tablet.set_ctime_log_head_offset(ctimeHeadSegmentOffset);
    }

    void
    createTabletList(ProtoBuf::Tablets& tablets)
    {
        appendTablet(tablets, 0, 123, 0, 9, 0, 0);
        appendTablet(tablets, 0, 123, 10, 19, 0, 0);
        appendTablet(tablets, 0, 123, 20, 29, 0, 0);
        appendTablet(tablets, 0, 124, 20, 100, 0, 0);
    }

    DISALLOW_COPY_AND_ASSIGN(MasterServiceTest);
};

TEST_F(MasterServiceTest, dispatch_disableCount) {
    Buffer request, response;

    // Attempt #1: service is enabled.
    Service::Rpc rpc(NULL, &request, &response);
    service->dispatch(WireFormat::Opcode::ILLEGAL_RPC_TYPE, &rpc);
    EXPECT_STREQ("STATUS_UNIMPLEMENTED_REQUEST", statusToSymbol(
            WireFormat::getStatus(&response)));

    // Attempt #2: service is disabled.
    MasterService::Disabler disabler(service);
    response.reset();
    service->dispatch(WireFormat::Opcode::ILLEGAL_RPC_TYPE, &rpc);
    EXPECT_STREQ("STATUS_RETRY", statusToSymbol(
            WireFormat::getStatus(&response)));

    // Attempt #3: service is reenabled.
    disabler.reenable();
    response.reset();
    service->dispatch(WireFormat::Opcode::ILLEGAL_RPC_TYPE, &rpc);
    EXPECT_STREQ("STATUS_UNIMPLEMENTED_REQUEST", statusToSymbol(
            WireFormat::getStatus(&response)));
}

TEST_F(MasterServiceTest, enumeration_basics) {
    uint64_t version0, version1;
    ramcloud->write(0, "0", 1, "abcdef", 6, NULL, &version0, false);
    ramcloud->write(0, "1", 1, "ghijkl", 6, NULL, &version1, false);
    Buffer iter, nextIter, finalIter, objects;
    uint64_t nextTabletStartHash;
    EnumerateTableRpc rpc(ramcloud.get(), 0, 0, iter, objects);
    nextTabletStartHash = rpc.wait(nextIter);
    EXPECT_EQ(0U, nextTabletStartHash);
    EXPECT_EQ(74U, objects.getTotalLength());

    // First object.
    EXPECT_EQ(33U, *objects.getOffset<uint32_t>(0));            // size
    Buffer buffer1;
    buffer1.append(objects.getRange(4, objects.getTotalLength() - 4),
                     objects.getTotalLength() - 4);
    Object object1(buffer1);
    EXPECT_EQ(0U, object1.getTableId());                        // table ID
    EXPECT_EQ(1U, object1.getKeyLength());                      // key length
    EXPECT_EQ(version0, object1.getVersion());                  // version
    EXPECT_EQ(0, memcmp("0", object1.getKey(), 1));             // key
    EXPECT_EQ("abcdef", string(reinterpret_cast<const char*>    // value
                               (object1.getData()), 6));

    // Second object.
    EXPECT_EQ(33U, *objects.getOffset<uint32_t>(37));           // size
    Buffer buffer2;
    buffer2.append(objects.getRange(41, objects.getTotalLength() - 41),
                     objects.getTotalLength() - 41);
    Object object2(buffer2);
    EXPECT_EQ(0U, object2.getTableId());                        // table ID
    EXPECT_EQ(1U, object2.getKeyLength());                      // key length
    EXPECT_EQ(version1, object2.getVersion());                  // version
    EXPECT_EQ(0, memcmp("1", object2.getKey(), 1));             // key
    EXPECT_EQ("ghijkl", string(reinterpret_cast<const char*>    // value
                               (object2.getData()), 6));

    // We don't actually care about the contents of the iterator as
    // long as we get back 0 objects on the second call.
    EnumerateTableRpc rpc2(ramcloud.get(), 0, nextTabletStartHash, nextIter,
                            objects);
    nextTabletStartHash = rpc2.wait(finalIter);
    EXPECT_EQ(0U, nextTabletStartHash);
    EXPECT_EQ(0U, objects.getTotalLength());
}

TEST_F(MasterServiceTest, enumeration_tabletNotOnServer) {
    TestLog::Enable _;
    Buffer iter, nextIter, objects;
    EnumerateTableRpc rpc(ramcloud.get(), 99, 0, iter, objects);
    EXPECT_THROW(rpc.wait(nextIter), TableDoesntExistException);
    EXPECT_EQ("checkStatus: Server mock:host=master "
              "doesn't store <99, 0x0>; refreshing object map | "
              "flush: flushing object map",
              TestLog::get());
}

TEST_F(MasterServiceTest, enumeration_mergeTablet) {
    uint64_t version0, version1;
    ramcloud->write(0, "012345", 6, "abcdef", 6, NULL, &version0, false);
    ramcloud->write(0, "678910", 6, "ghijkl", 6, NULL, &version1, false);

    // Note that (0, "012345") hashes to 0x88c0a92586be0a27 and (1, "678910")
    // hashes to 0x4b935af2d2a5f327.

    Buffer iter, nextIter, finalIter, objects;
    uint64_t nextTabletStartHash;

    // We fake a tablet merge by setting up the initial iterator as if
    // the merge already happened. We can be sure that the faked merge
    // worked as expected because the enumeration will not return
    // objects that it thinks would have lived on the pre-merge
    // tablet.
    EnumerationIterator initialIter(iter, 0, 0);
    EnumerationIterator::Frame preMergeConfiguration(
        0x0000000000000000LLU, 0x7f00000000000000LLU,
        service->objectMap->getNumBuckets(),
        service->objectMap->getNumBuckets()*4/5, 0U);
    initialIter.push(preMergeConfiguration);
    initialIter.serialize(iter);
    EnumerateTableRpc rpc(ramcloud.get(), 0, 0, iter, objects);
    nextTabletStartHash = rpc.wait(nextIter);
    EXPECT_EQ(0U, nextTabletStartHash);
    EXPECT_EQ(42U, objects.getTotalLength());

    // First object.
    EXPECT_EQ(38U, *objects.getOffset<uint32_t>(0));            // size
    Buffer buffer1;
    buffer1.append(objects.getRange(4, objects.getTotalLength() - 4),
                     objects.getTotalLength() - 4);
    Object object1(buffer1);
    EXPECT_EQ(0U, object1.getTableId());                        // table ID
    EXPECT_EQ(6U, object1.getKeyLength());                      // key length
    EXPECT_EQ(version0, object1.getVersion());                  // version
    EXPECT_EQ(0, memcmp("012345", object1.getKey(), 6));        // key
    EXPECT_EQ("abcdef", string(reinterpret_cast<const char*>(
                               object1.getData()), 6));         // value

    // The second object is not returned because it would have lived
    // on the part of the pre-merge tablet that we (pretended to have)
    // already iterated.

    // We don't actually care about the contents of the iterator as
    // long as we get back 0 objects on the second call.
    EnumerateTableRpc rpc2(ramcloud.get(), 0, 0, nextIter, objects);
    rpc2.wait(finalIter);
    EXPECT_EQ(0U, nextTabletStartHash);
    EXPECT_EQ(0U, objects.getTotalLength());
}

TEST_F(MasterServiceTest, read_basics) {
    ramcloud->write(0, "0", 1, "abcdef", 6);
    Buffer value;
    uint64_t version;
    ramcloud->read(0, "0", 1, &value, NULL, &version);
    EXPECT_EQ(1U, version);
    EXPECT_EQ("abcdef", TestUtil::toString(&value));
}

TEST_F(MasterServiceTest, read_tableNotOnServer) {
    TestLog::Enable _;
    Buffer value;
    EXPECT_THROW(ramcloud->read(99, "0", 1, &value),
                 TableDoesntExistException);
    EXPECT_EQ("checkStatus: Server mock:host=master doesn't store "
              "<99, 0xbaf01774b348c879>; refreshing object map | "
              "flush: flushing object map",
              TestLog::get());
}

TEST_F(MasterServiceTest, read_noSuchObject) {
    Buffer value;
    EXPECT_THROW(ramcloud->read(0, "5", 1, &value),
                 ObjectDoesntExistException);
}

TEST_F(MasterServiceTest, read_rejectRules) {
    ramcloud->write(0, "0", 1, "abcdef", 6);

    Buffer value;
    RejectRules rules;
    memset(&rules, 0, sizeof(rules));
    rules.versionNeGiven = true;
    rules.givenVersion = 2;
    uint64_t version;
    EXPECT_THROW(ramcloud->read(0, "0", 1, &value, &rules, &version),
                 WrongVersionException);
    EXPECT_EQ(1U, version);
}

TEST_F(MasterServiceTest, multiRead_basics) {
    uint64_t tableId1 = ramcloud->createTable("table1");
    ramcloud->write(tableId1, "0", 1, "firstVal", 8);
    ramcloud->write(tableId1, "1", 1, "secondVal", 9);
    Tub<Buffer> value1, value2;
    MultiReadObject request1(tableId1, "0", 1, &value1);
    MultiReadObject request2(tableId1, "1", 1, &value2);
    MultiReadObject* requests[] = {&request1, &request2};
    ramcloud->multiRead(requests, 2);

    EXPECT_STREQ("STATUS_OK", statusToSymbol(request1.status));
    EXPECT_EQ(1U, request1.version);
    EXPECT_EQ("firstVal", TestUtil::toString(value1.get()));
    EXPECT_STREQ("STATUS_OK", statusToSymbol(request2.status));
    EXPECT_EQ(2U, request2.version);
    EXPECT_EQ("secondVal", TestUtil::toString(value2.get()));
}

TEST_F(MasterServiceTest, multiRead_bufferSizeExceeded) {
    uint64_t tableId1 = ramcloud->createTable("table1");
    service->maxMultiReadResponseSize = 75;
    ramcloud->write(tableId1, "0", 1,
            "chunk1:12 chunk2:12 chunk3:12 chunk4:12 chunk5:12 ",
            50);
    ramcloud->write(tableId1, "1", 1,
            "chunk6:12 chunk7:12 chunk8:12 chunk9:12 chunk10:12",
            50);
    Tub<Buffer> value1, value2;
    MultiReadObject object1(tableId1, "0", 1, &value1);
    MultiReadObject object2(tableId1, "1", 1, &value2);
    MultiReadObject* requests[] = {&object1, &object2};
    MultiRead request(ramcloud.get(), requests, 2);

    // The first try will return only the first object.
    EXPECT_FALSE(request.isReady());
    EXPECT_TRUE(value1);
    EXPECT_STREQ("STATUS_OK", statusToSymbol(object1.status));
    EXPECT_FALSE(value2);

    // When we retry, the second object will be returned.
    EXPECT_TRUE(request.isReady());
    EXPECT_TRUE(value1);
    EXPECT_TRUE(value2);
    EXPECT_EQ("chunk1:12 chunk2:12 chunk3:12 chunk4:12 chunk5:12 ",
            TestUtil::toString(value1.get()));
    EXPECT_EQ("chunk6:12 chunk7:12 chunk8:12 chunk9:12 chunk10:12",
        TestUtil::toString(value2.get()));
}

TEST_F(MasterServiceTest, multiRead_unknownTable) {
    // Table 99 will be directed to the server, but the server
    // doesn't know about it.
    Tub<Buffer> value;
    MultiReadObject request(99, "bogus", 5, &value);
    MultiReadObject* requests[] = {&request};
    MultiRead op(ramcloud.get(), requests, 1);

    // Check the status in the response message.
    Transport::SessionRef session =
            ramcloud->clientContext->transportManager->getSession(
            "mock:host=master");
    BindTransport::BindSession* rawSession =
            static_cast<BindTransport::BindSession*>(session.get());
    const Status* status =
            rawSession->lastResponse->getOffset<Status>(
            sizeof(WireFormat::MultiRead::Response));
    EXPECT_TRUE(status != NULL);
    if (status != NULL) {
        EXPECT_STREQ("STATUS_UNKNOWN_TABLET", statusToSymbol(*status));
    }
}

TEST_F(MasterServiceTest, multiRead_noSuchObject) {
    uint64_t tableId1 = ramcloud->createTable("table1");
    Tub<Buffer> value;
    MultiReadObject request(tableId1, "bogus", 5, &value);
    MultiReadObject* requests[] = {&request};
    ramcloud->multiRead(requests, 1);

    EXPECT_STREQ("STATUS_OBJECT_DOESNT_EXIST",
                 statusToSymbol(request.status));
}

TEST_F(MasterServiceTest, multiWrite_basics) {
    uint64_t tableId1 = ramcloud->createTable("table1");
    ramcloud->write(tableId1, "1", 1, "originalVal", 12);
    MultiWriteObject request1(tableId1, "0", 1, "firstVal", 8);
    MultiWriteObject request2(tableId1, "1", 1, "secondVal", 9);
    MultiWriteObject* requests[] = {&request1, &request2};
    ramcloud->multiWrite(requests, 2);

    EXPECT_STREQ("STATUS_OK", statusToSymbol(request1.status));
    EXPECT_EQ(2U, request1.version);
    EXPECT_STREQ("STATUS_OK", statusToSymbol(request2.status));
    EXPECT_EQ(2U, request2.version);

    Buffer value;
    uint64_t version;

    ramcloud->read(tableId1, "0", 1, &value, NULL, &version);
    EXPECT_EQ("firstVal", TestUtil::toString(&value));
    EXPECT_EQ(2U, request1.version);
    ramcloud->read(tableId1, "1", 1, &value, NULL, &version);
    EXPECT_EQ("secondVal", TestUtil::toString(&value));
    EXPECT_EQ(2U, request2.version);
}

TEST_F(MasterServiceTest, multiWrite_rejectRules) {
    RejectRules rules;
    memset(&rules, 0, sizeof(rules));
    rules.doesntExist = true;
    MultiWriteObject request(0, "key0", 4, "item0", 5, &rules);
    MultiWriteObject* requests[] = {&request};
    ramcloud->multiWrite(requests, 1);
    EXPECT_EQ(STATUS_OBJECT_DOESNT_EXIST, request.status);
    EXPECT_EQ(VERSION_NONEXISTENT, request.version);
}

TEST_F(MasterServiceTest, multiWrite_unknownTable) {
    // Table 99 will be directed to the server, but the server
    // doesn't know about it.
    MultiWriteObject request(99, "bogus", 5, "hi", 2);
    MultiWriteObject* requests[] = {&request};
    MultiWrite op(ramcloud.get(), requests, 1);

    // Check the status in the response message.
    Transport::SessionRef session =
            ramcloud->clientContext->transportManager->getSession(
            "mock:host=master");
    BindTransport::BindSession* rawSession =
            static_cast<BindTransport::BindSession*>(session.get());
    const WireFormat::MultiWrite::Response::Part* part =
            rawSession->lastResponse->getOffset<
            WireFormat::MultiWrite::Response::Part>(
            sizeof(WireFormat::MultiWrite::Response));
    EXPECT_TRUE(part != NULL);
    if (part != NULL) {
        EXPECT_STREQ("STATUS_UNKNOWN_TABLET", statusToSymbol(part->status));
    }
}

TEST_F(MasterServiceTest, multiWrite_malformedRequests) {
    // Fabricate a valid-looking RPC, but make the key and value length
    // fields not match what's in the buffer.
    WireFormat::MultiWrite::Request reqHdr;
    WireFormat::MultiWrite::Response respHdr;
    WireFormat::MultiWrite::Request::Part part(0, 10, 10, RejectRules());

    reqHdr.common.opcode = downCast<uint16_t>(WireFormat::MULTI_WRITE);
    reqHdr.common.service = downCast<uint16_t>(WireFormat::MASTER_SERVICE);
    reqHdr.count = 1;

    Buffer requestPayload;
    Buffer replyPayload;
    requestPayload.append(&reqHdr, sizeof(reqHdr));
    replyPayload.append(&respHdr, sizeof(respHdr));

    Service::Rpc rpc(NULL, &requestPayload, &replyPayload);

    // part field is bogus
    requestPayload.append(&part, sizeof(part) - 1);
    respHdr.common.status = STATUS_OK;
    service->multiWrite(&reqHdr, &respHdr, &rpc);
    EXPECT_EQ(STATUS_REQUEST_FORMAT_ERROR, respHdr.common.status);

    requestPayload.truncateEnd(sizeof(part) - 1);
    requestPayload.append(&part, sizeof(part));

    // both key and value length fields are bogus.
    respHdr.common.status = STATUS_OK;
    service->multiWrite(&reqHdr, &respHdr, &rpc);
    EXPECT_EQ(STATUS_REQUEST_FORMAT_ERROR, respHdr.common.status);

    // only the value length field is bogus.
    requestPayload.append("tenchars!!", 10);
    respHdr.common.status = STATUS_OK;
    service->multiWrite(&reqHdr, &respHdr, &rpc);
    EXPECT_EQ(STATUS_REQUEST_FORMAT_ERROR, respHdr.common.status);

    // sanity check: should work with 10 bytes of key and 10 of value
    requestPayload.append("tenmorechars", 10);
    respHdr.common.status = STATUS_OK;
    service->multiWrite(&reqHdr, &respHdr, &rpc);
    EXPECT_EQ(STATUS_OK, respHdr.common.status);
}

TEST_F(MasterServiceTest, detectSegmentRecoveryFailure_success) {
    typedef MasterService::Replica::State State;
    vector<MasterService::Replica> replicas {
        { 123, 87, State::FAILED },
        { 123, 88, State::OK },
        { 123, 89, State::OK },
        { 123, 88, State::OK },
        { 123, 87, State::OK },
    };
    MasterService::detectSegmentRecoveryFailure(ServerId(99, 0), 3, replicas);
}

TEST_F(MasterServiceTest, detectSegmentRecoveryFailure_failure) {
    typedef MasterService::Replica::State State;
    vector<MasterService::Replica> replicas {
        { 123, 87, State::FAILED },
        { 123, 88, State::OK },
    };
    EXPECT_THROW(MasterService::detectSegmentRecoveryFailure(ServerId(99, 0),
                                                             3, replicas),
                  SegmentRecoveryFailedException);
}

TEST_F(MasterServiceTest, getHeadOfLog) {
    EXPECT_EQ(Log::Position(2, 62),
              MasterClient::getHeadOfLog(&context, masterServer->serverId));
    ramcloud->write(0, "0", 1, "abcdef", 6);
    EXPECT_EQ(Log::Position(3, 70),
              MasterClient::getHeadOfLog(&context, masterServer->serverId));
}

TEST_F(MasterServiceTest, recover_basics) {
    ServerId serverId(123, 0);
    ReplicaManager mgr(&context, serverId, 1, false);

    // Create a segment with objectSafeVersion 23
    writeRecoverableSegment(&context, mgr, serverId, serverId.getId(),
                            87, 23U);

    ProtoBuf::Tablets tablets;
    createTabletList(tablets);
    auto result = BackupClient::startReadingData(&context, backup1Id,
                                                 10lu, serverId);
    BackupClient::StartPartitioningReplicas(&context, backup1Id,
                                                 10lu, serverId,
                                                 &tablets);
    ASSERT_EQ(1lu, result.replicas.size());
    ASSERT_EQ(87lu, result.replicas.at(0).segmentId);

    service->segmentManager.safeVersion = 1U; // reset safeVersion
    EXPECT_EQ(1U, service->segmentManager.safeVersion); // check safeVersion

    ProtoBuf::ServerList backups;
    WireFormat::Recover::Replica replicas[] = {
        {backup1Id.getId(), 87},
    };

    TestLog::Enable __(recoverSegmentFilter);
    MasterClient::recover(&context, masterServer->serverId, 10lu,
                          serverId, 0, &tablets, replicas,
                          arrayLength(replicas));
    // safeVersion Recovered
    EXPECT_EQ(23U, service->segmentManager.safeVersion);

    size_t curPos = 0; // Current Pos: given to getUntil()
    TestLog::getUntil("recover: Recovering master 123.0"
                      , curPos, &curPos); // Proceed read pointer

    EXPECT_EQ(
        "recover: Recovering master 123.0, partition 0, 1 replicas available | "
        "recover: Starting getRecoveryData from server 1.0 at "
        "mock:host=backup1 for "
        "segment 87 on channel 0 (initial round of RPCs) | "
        "recover: Waiting on recovery data for segment 87 from "
        "server 1.0 at mock:host=backup1 | "
        , TestLog::getUntil(
            "recoverSegment: SAFEVERSION 23 recovered"
            , curPos, &curPos));

    EXPECT_EQ(
        "recoverSegment: SAFEVERSION 23 recovered | "
        "recoverSegment: SAFEVERSION 23 discarded | "
        "recoverSegment: SAFEVERSION 23 discarded | "
        "recoverSegment: SAFEVERSION 23 discarded | "
        "recover: Segment 87 replay complete | "
        , TestLog::getUntil(
            "recover: Checking server 1.0 at mock:host=backup1 "
            ,  curPos, &curPos));

    EXPECT_EQ(
        "recover: Checking server 1.0 at mock:host=backup1 "
        "off the list for 87 | "
        "recover: Checking server 1.0 at mock:host=backup1 "
        "off the list for 87 | "
        , TestLog::getUntil(
            "recover: Committing the SideLog... | "
            ,  curPos, &curPos));

    TestLog::getUntil(
            "recover: set tablet 123 0 9 to "
            , curPos, &curPos); // Proceed read pointer

                //    EXPECT_TRUE(TestUtil::matchesPosixRegex(
    EXPECT_EQ(
        "recover: set tablet 123 0 9 to locator mock:host=master, id 2.0 | "
        "recover: set tablet 123 10 19 to locator mock:host=master, id 2.0 | "
        "recover: set tablet 123 20 29 to locator mock:host=master, id 2.0 | "
        "recover: set tablet 124 20 100 to locator mock:host=master, "
        "id 2.0 | "
        "recover: Reporting completion of recovery 10 | "
        "recoveryMasterFinished: called by masterId 2.0 with 4 tablets | "
        , TestLog::getUntil(
            "recoveryMasterFinished: Recovered tablets | "
            ,  curPos, &curPos));
}

TEST_F(MasterServiceTest, removeObjectIfFromUnknownTablet) {
    ramcloud->createTable("table");
    uint64_t tableId = ramcloud->getTableId("table");
    Key key(tableId, "1", 1);
    uint64_t reference;

    ramcloud->write(tableId, "1", 1, "");

    bool success = service->objectMap->lookup(key, reference);
    EXPECT_TRUE(success);

    EXPECT_TRUE(service->getTable(key) != NULL);
    removeObjectIfFromUnknownTablet(reference, service);
    EXPECT_TRUE(service->objectMap->lookup(key, reference));

    foreach (const ProtoBuf::Tablets::Tablet& tablet, service->tablets.tablet())
        delete reinterpret_cast<TabletsOnMaster*>(tablet.user_data());
    service->tablets.Clear();

    EXPECT_TRUE(service->getTable(key) == NULL);
    removeObjectIfFromUnknownTablet(reference, service);
    EXPECT_FALSE(service->objectMap->lookup(key, reference));
}

/**
  * Properties checked:
  * 1) At most length of tasks number of RPCs are started initially
  *    even with a longer backup list.
  * 2) Ensures that if a segment is only requested in the initial
  *    round of RPCs once.
  * 3) Ensures that if an entry in the server list is skipped because
  *    another RPC is outstanding for the same segment it is retried
  *    if the earlier RPC fails.
  * 4) Ensures that if an RPC succeeds for one copy of a segment other
  *    RPCs for that segment don't occur.
  * 5) ServerNotUpExceptions are deferred until the RPC is waited on.
  */
TEST_F(MasterServiceTest, recover) {
    ServerId serverId(123, 0);

    ReplicaManager mgr(&context, serverId, 1, false);
    writeRecoverableSegment(&context, mgr, serverId, serverId.getId(), 88);

    ServerConfig backup2Config = backup1Config;
    backup2Config.localLocator = "mock:host=backup2";
    ServerId backup2Id = cluster.addServer(backup2Config)->serverId;

    ProtoBuf::Tablets tablets;
    createTabletList(tablets);
    BackupClient::startReadingData(&context, backup1Id, 456lu, serverId);

    BackupClient::StartPartitioningReplicas(&context, backup1Id, 456lu,
                                   serverId, &tablets);

    vector<MasterService::Replica> replicas {
        // Started in initial round of RPCs - eventually fails
        {backup1Id.getId(), 87},
        // Skipped in initial round of RPCs (prior is in-flight)
        // starts later after failure from earlier entry
        {backup2Id.getId(), 87},
        // Started in initial round of RPCs - eventually succeeds
        {backup1Id.getId(), 88},
        // Skipped in all rounds of RPCs (prior succeeds)
        {backup2Id.getId(), 88},
        // Started in initial round of RPCs - eventually fails
        {backup1Id.getId(), 89},
        // Started in initial round of RPCs - eventually fails (bad server id)
        {1003, 90},
        // Started in initial round of RPCs - eventually fails
        {backup1Id.getId(), 91},
        // Started in later rounds of RPCs - eventually fails (bad server id)
        {1004, 92},
        // Started in later rounds of RPCs - eventually fails
        {backup1Id.getId(), 93},
    };

    TestLog::Enable _;
    EXPECT_THROW(service->recover(456lu, serverId, 0, replicas),
                 SegmentRecoveryFailedException);
    // 1,2,3) 87 was requested from the first server list entry.
    EXPECT_TRUE(TestUtil::matchesPosixRegex(
        "recover: Starting getRecoveryData from server .\\.0 "
        "at mock:host=backup1 "
        "for segment 87 on channel . (initial round of RPCs)",
        TestLog::get()));
    typedef MasterService::Replica::State State;
    EXPECT_EQ(State::FAILED, replicas.at(0).state);
    // 2,3) 87 was *not* requested a second time in the initial RPC round
    // but was requested later once the first failed.
    EXPECT_TRUE(TestUtil::matchesPosixRegex(
        "recover: Starting getRecoveryData from server .\\.0 "
        "at mock:host=backup2 "
        "for segment 87 .* (after RPC completion)",
        TestLog::get()));
    // 1,4) 88 was requested from the third server list entry and
    //      succeeded, which knocks the third and forth entries into
    //      OK status, preventing the launch of the forth entry
    EXPECT_TRUE(TestUtil::matchesPosixRegex(
        "recover: Starting getRecoveryData from server .\\.0 "
        "at mock:host=backup1 "
        "for segment 88 on channel . (initial round of RPCs)",
        TestLog::get()));
    EXPECT_TRUE(TestUtil::matchesPosixRegex(
        "recover: Checking server .\\.0 at mock:host=backup1 off "
        "the list for 88 | "
        "recover: Checking server .\\.0 at mock:host=backup2 off "
        "the list for 88",
        TestLog::get()));
    // 1,4) 88 was requested NOT from the forth server list entry.
    EXPECT_TRUE(TestUtil::doesNotMatchPosixRegex(
        "recover: Starting getRecoveryData from server .\\.0 "
        "at mock:host=backup2 "
        "for segment 88 .* (after RPC completion)",
        TestLog::get()));
    EXPECT_EQ(State::OK, replicas.at(2).state);
    EXPECT_EQ(State::OK, replicas.at(3).state);
    // 1) Checking to ensure RPCs for 87, 88, 89, 90 went first round
    //    and that 91 got issued in place, first-found due to 90's
    //    bad locator
    EXPECT_TRUE(TestUtil::matchesPosixRegex(
        "recover: Starting getRecoveryData from server .\\.0 "
        "at mock:host=backup1 "
        "for segment 89 on channel . (initial round of RPCs)",
        TestLog::get()));
    EXPECT_EQ(State::FAILED, replicas.at(4).state);
    EXPECT_TRUE(TestUtil::matchesPosixRegex(
        "recover: Starting getRecoveryData from server 1003.0 at "
        "(locator unavailable) "
        "for segment 90 on channel . (initial round of RPCs)",
        TestLog::get()));
    // 5) Checks bad locators for initial RPCs are handled
    EXPECT_TRUE(TestUtil::matchesPosixRegex(
        "recover: No record of backup 1003.0, trying next backup",
        TestLog::get()));
    EXPECT_EQ(State::FAILED, replicas.at(5).state);
    EXPECT_TRUE(TestUtil::matchesPosixRegex(
        "recover: Starting getRecoveryData from server .\\.0 "
        "at mock:host=backup1 "
        "for segment 91 on channel . (after RPC completion)",
        TestLog::get()));
    EXPECT_EQ(State::FAILED, replicas.at(6).state);
    EXPECT_TRUE(TestUtil::matchesPosixRegex(
        "recover: Starting getRecoveryData from server 1004.0 at "
        "(locator unavailable) "
        "for segment 92 on channel . (after RPC completion)",
        TestLog::get()));
    // 5) Checks bad locators for non-initial RPCs are handled
    EXPECT_TRUE(TestUtil::matchesPosixRegex(
        "recover: No record of backup 1004.0, trying next backup",
        TestLog::get()));
    EXPECT_EQ(State::FAILED, replicas.at(7).state);
    EXPECT_TRUE(TestUtil::matchesPosixRegex(
        "recover: Starting getRecoveryData from server .\\.0 "
        "at mock:host=backup1 "
        "for segment 93 on channel . (after RPC completion)",
        TestLog::get()));
    EXPECT_EQ(State::FAILED, replicas.at(8).state);
}

static bool
recoveryMasterFinishedFilter(string s)
{
    return (s == "recoveryMasterFinished");
}

TEST_F(MasterServiceTest, recover_ctimeUpdateIssued) {
    TestLog::Enable _(recoveryMasterFinishedFilter);
    ramcloud->write(0, "0", 1, "abcdef", 6);
    ProtoBuf::Tablets tablets;
    createTabletList(tablets);
    WireFormat::Recover::Replica replicas[] = {};
    MasterClient::recover(&context, masterServer->serverId, 10lu,
                          ServerId(123), 0, &tablets, replicas, 0);

    size_t curPos = 0; // Current Pos: given to getUntil() as 2nd arg, and
    EXPECT_EQ(
        "recoveryMasterFinished: called by masterId 2.0 with 4 tablets | "
        "recoveryMasterFinished: Recovered tablets | "
        "recoveryMasterFinished: tablet { "
        "table_id: 123 start_key_hash: 0 end_key_hash: 9 state: RECOVERING "
        "server_id: 2 service_locator: \"mock:host=master\" user_data: 0 "
        , TestLog::getUntil("ctime_log_head_id:", curPos, &curPos));
    EXPECT_EQ(
        "ctime_log_head_id: 2 "
        "ctime_log_head_offset: 62 } tablet { table_id: "
        "123 start_key_hash: 10 end_key_hash: 19 state: RECOVERING server_id: "
        "2 service_locator: \"mock:host=master\" user_data: 0 "
        , TestLog::getUntil("ctime_log_head_id", curPos, &curPos));
    EXPECT_EQ(
        "ctime_log_head_id: 2 ctime_log_head_offset: 62 } tablet { table_id: "
        "123 start_key_hash: 20 end_key_hash: 29 state: RECOVERING server_id: "
        "2 service_locator: \"mock:host=master\" user_data: 0 "
        , TestLog::getUntil("ctime_log_head_id", curPos, &curPos));
}

namespace {
bool recoverFilter(string s) {
    return s == "recover";
}
}

TEST_F(MasterServiceTest, recover_unsuccessful) {
    TestLog::Enable _(recoverFilter);
    ramcloud->write(0, "0", 1, "abcdef", 6);
    ProtoBuf::Tablets tablets;
    createTabletList(tablets);
    WireFormat::Recover::Replica replicas[] = {
        // Bad ServerId, should cause recovery to fail.
        {1004, 92},
    };
    MasterClient::recover(&context, masterServer->serverId, 10lu, {123, 0},
                          0, &tablets, replicas, 1);

    string log = TestLog::get();
    log = log.substr(log.rfind("recover:"));
    EXPECT_EQ("recover: Failed to recover partition for recovery 10; "
              "aborting recovery on this recovery master", log);

    foreach (const auto& tablet, tablets.tablet()) {
        foreach (const auto& mtablet, service->tablets.tablet()) {
            EXPECT_FALSE(tablet.table_id() == mtablet.table_id() &&
                         tablet.start_key_hash() == mtablet.start_key_hash() &&
                         tablet.end_key_hash() == mtablet.end_key_hash());
        }
    }
}

TEST_F(MasterServiceTest, recoverSegment) {
    uint32_t segLen = 8192;
    char seg[segLen];
    uint32_t len; // number of bytes in a recovery segment
    Buffer value;
    Buffer buffer;
    uint64_t reference;
    Log::Reference logTomb1Ref;
    Log::Reference logTomb2Ref;
    LogEntryType type;
    bool ret;
    SideLog sl(service->log);

    ////////////////////////////////////////////////////////////////////
    // For Object recovery there are 3 major cases.
    //  1) Object is in the HashTable, but no corresponding
    //     ObjectTombstone.
    //     The recovered obj is only added if the version is newer than
    //     the existing obj.
    //
    //  2) Opposite of 1 above.
    //     The recovered obj is only added if the version is newer than
    //     the tombstone. If so, the tombstone is also discarded.
    //
    //  3) Neither an Object nor ObjectTombstone is present.
    //     The recovered obj is always added.
    ////////////////////////////////////////////////////////////////////

    // Case 1a: Newer object already there; ignore object.
    Key key0(0, "key0", 4);
    Segment::Certificate certificate;
    len = buildRecoverySegment(seg, segLen, key0, 1, "newer guy", &certificate);
    Tub<SegmentIterator> it;
    it.construct(&seg[0], len, certificate);
    service->recoverSegment(&sl, *it);
    verifyRecoveryObject(key0, "newer guy");
    len = buildRecoverySegment(seg, segLen, key0, 0, "older guy", &certificate);
    it.construct(&seg[0], len, certificate);
    service->recoverSegment(&sl, *it);
    verifyRecoveryObject(key0, "newer guy");

    // Case 1b: Older object already there; replace object.
    Key key1(0, "key1", 4);
    len = buildRecoverySegment(seg, segLen, key1, 0, "older guy", &certificate);
    it.construct(&seg[0], len, certificate);
    service->recoverSegment(&sl, *it);
    verifyRecoveryObject(key1, "older guy");
    len = buildRecoverySegment(seg, segLen, key1, 1, "newer guy", &certificate);
    it.construct(&seg[0], len, certificate);
    service->recoverSegment(&sl, *it);
    verifyRecoveryObject(key1, "newer guy");

    // Case 2a: Equal/newer tombstone already there; ignore object.
    Key key2(0, "key2", 4);
    Object o1(key2, NULL, 0, 1, 0);
    ObjectTombstone t1(o1, 0, 0);
    buffer.reset();
    t1.serializeToBuffer(buffer);
    service->log->append(LOG_ENTRY_TYPE_OBJTOMB, 0, buffer, &logTomb1Ref);
    service->log->sync();
    ret = service->objectMap->replace(key2, logTomb1Ref.toInteger());
    EXPECT_FALSE(ret);
    len = buildRecoverySegment(seg, segLen, key2, 1, "equal guy", &certificate);
    it.construct(&seg[0], len, certificate);
    service->recoverSegment(&sl, *it);
    len = buildRecoverySegment(seg, segLen, key2, 0, "older guy", &certificate);
    it.construct(&seg[0], len, certificate);
    service->recoverSegment(&sl, *it);
    EXPECT_TRUE(service->objectMap->lookup(key2, reference));
    EXPECT_EQ(reference, logTomb1Ref.toInteger());
    service->removeTombstones();
    EXPECT_THROW(ramcloud->read(0, "key2", 4, &value),
                 ObjectDoesntExistException);

    // Case 2b: Lesser tombstone already there; add object, remove tomb.
    Key key3(0, "key3", 4);
    Object o2(key3, NULL, 0, 10, 0);
    ObjectTombstone t2(o2, 0, 0);
    buffer.reset();
    t2.serializeToBuffer(buffer);
    ret = service->log->append(LOG_ENTRY_TYPE_OBJTOMB, 0, buffer, &logTomb2Ref);
    service->log->sync();
    EXPECT_TRUE(ret);
    ret = service->objectMap->replace(key3, logTomb2Ref.toInteger());
    EXPECT_FALSE(ret);
    len = buildRecoverySegment(seg, segLen, key3, 11, "newer guy",
                               &certificate);
    it.construct(&seg[0], len, certificate);
    service->recoverSegment(&sl, *it);
    verifyRecoveryObject(key3, "newer guy");
    EXPECT_TRUE(service->objectMap->lookup(key3, reference));
    EXPECT_NE(reference, logTomb1Ref.toInteger());
    EXPECT_NE(reference, logTomb2Ref.toInteger());
    service->removeTombstones();

    // Case 3: No tombstone, no object. Recovered object always added.
    Key key4(0 , "key4", 4);
    EXPECT_FALSE(service->objectMap->lookup(key4, reference));
    len = buildRecoverySegment(seg, segLen, key4, 0, "only guy", &certificate);
    it.construct(&seg[0], len, certificate);
    service->recoverSegment(&sl, *it);
    verifyRecoveryObject(key4, "only guy");

    ////////////////////////////////////////////////////////////////////
    // For ObjectTombstone recovery there are the same 3 major cases:
    //  1) Object is in  the HashTable, but no corresponding
    //     ObjectTombstone.
    //     The recovered tomb is only added if the version is equal to
    //     or greater than the object. If so, the object is purged.
    //
    //  2) Opposite of 1 above.
    //     The recovered tomb is only added if the version is newer than
    //     the current tombstone. If so, the old tombstone is discarded.
    //
    //  3) Neither an Object nor ObjectTombstone is present.
    //     The recovered tombstone is always added.
    ////////////////////////////////////////////////////////////////////

    // Case 1a: Newer object already there; ignore tombstone.
    Key key5(0, "key5", 4);
    len = buildRecoverySegment(seg, segLen, key5, 1, "newer guy", &certificate);
    it.construct(&seg[0], len, certificate);
    service->recoverSegment(&sl, *it);
    Object o3(key5, NULL, 0, 0, 0);
    ObjectTombstone t3(o3, 0, 0);
    len = buildRecoverySegment(seg, segLen, t3, &certificate);
    service->recoverSegment(&sl, *it);
    verifyRecoveryObject(key5, "newer guy");

    // Case 1b: Equal/older object already there; discard and add tombstone.
    Key key6(0, "key6", 4);
    len = buildRecoverySegment(seg, segLen, key6, 0, "equal guy", &certificate);
    it.construct(&seg[0], len, certificate);
    service->recoverSegment(&sl, *it);
    verifyRecoveryObject(key6, "equal guy");
    Object o4(key6, NULL, 0, 0, 0);
    ObjectTombstone t4(o4, 0, 0);
    len = buildRecoverySegment(seg, segLen, t4, &certificate);
    it.construct(&seg[0], len, certificate);
    service->recoverSegment(&sl, *it);
    service->removeTombstones();
    EXPECT_FALSE(service->objectMap->lookup(key6, reference));
    EXPECT_THROW(ramcloud->read(0, "key6", 4, &value),
                 ObjectDoesntExistException);

    Key key7(0, "key7", 4);
    len = buildRecoverySegment(seg, segLen, key7, 0, "older guy", &certificate);
    it.construct(&seg[0], len, certificate);
    service->recoverSegment(&sl, *it);
    verifyRecoveryObject(key7, "older guy");
    Object o5(key7, NULL, 0, 1, 0);
    ObjectTombstone t5(o5, 0, 0);
    len = buildRecoverySegment(seg, segLen, t5, &certificate);
    it.construct(&seg[0], len, certificate);
    service->recoverSegment(&sl, *it);
    service->removeTombstones();
    EXPECT_FALSE(service->objectMap->lookup(key7, reference));
    EXPECT_THROW(ramcloud->read(0, "key7", 4, &value),
                 ObjectDoesntExistException);

    // Case 2a: Newer tombstone already there; ignore.
    Key key8(0, "key8", 4);
    Object o6(key8, NULL, 0, 1, 0);
    ObjectTombstone t6(o6, 0, 0);
    len = buildRecoverySegment(seg, segLen, t6, &certificate);
    it.construct(&seg[0], len, certificate);
    service->recoverSegment(&sl, *it);
    buffer.reset();
    ret = service->lookup(key8, type, buffer);
    EXPECT_TRUE(ret);
    EXPECT_EQ(LOG_ENTRY_TYPE_OBJTOMB, type);
    ObjectTombstone t6InLog(buffer);
    EXPECT_EQ(1U, t6InLog.getObjectVersion());
    ObjectTombstone t7(o6, 0, 0);
    t7.serializedForm.objectVersion = 0;
    len = buildRecoverySegment(seg, segLen, t7, &certificate);
    it.construct(&seg[0], len, certificate);
    service->recoverSegment(&sl, *it);
    const uint8_t* t6LogPtr = buffer.getStart<uint8_t>();
    buffer.reset();
    ret = service->lookup(key8, type, buffer);
    EXPECT_TRUE(ret);
    EXPECT_EQ(t6LogPtr, buffer.getStart<uint8_t>());

    // Case 2b: Older tombstone already there; replace.
    Key key9(0, "key9", 4);
    Object o8(key9, NULL, 0, 0, 0);
    ObjectTombstone t8(o8, 0, 0);
    len = buildRecoverySegment(seg, segLen, t8, &certificate);
    it.construct(&seg[0], len, certificate);
    service->recoverSegment(&sl, *it);
    buffer.reset();
    ret = service->lookup(key9, type, buffer);
    EXPECT_TRUE(ret);
    ObjectTombstone t8InLog(buffer);
    EXPECT_EQ(0U, t8InLog.getObjectVersion());

    Object o9(key9, NULL, 0, 1, 0);
    ObjectTombstone t9(o9, 0, 0);
    len = buildRecoverySegment(seg, segLen, t9, &certificate);
    it.construct(&seg[0], len, certificate);
    service->recoverSegment(&sl, *it);
    buffer.reset();
    ret = service->lookup(key9, type, buffer);
    EXPECT_TRUE(ret);
    EXPECT_EQ(LOG_ENTRY_TYPE_OBJTOMB, type);
    ObjectTombstone t9InLog(buffer);
    EXPECT_EQ(1U, t9InLog.getObjectVersion());

    // Case 3: No tombstone, no object. Recovered tombstone always added.
    Key key10(0, "key10", 5);
    EXPECT_FALSE(service->objectMap->lookup(key10, reference));
    Object o10(key10, NULL, 0, 0, 0);
    ObjectTombstone t10(o10, 0, 0);
    len = buildRecoverySegment(seg, segLen, t10, &certificate);
    it.construct(&seg[0], len, certificate);
    service->recoverSegment(&sl, *it);
    buffer.reset();
    EXPECT_TRUE(service->lookup(key10, type, buffer));
    EXPECT_EQ(LOG_ENTRY_TYPE_OBJTOMB, type);
    Buffer t10Buffer;
    t10.serializeToBuffer(t10Buffer);
    EXPECT_EQ(0, memcmp(t10Buffer.getRange(0, t10Buffer.getTotalLength()),
                        buffer.getRange(0, buffer.getTotalLength()),
                        buffer.getTotalLength()));
    ////////////////////////////////////////////////////////////////////
    //
    //  For safeVersion recovery from OBJECT_SAFEVERSION entry
    //
    ////////////////////////////////////////////////////////////////////
    service->segmentManager.safeVersion = 1UL; // reset safeVersion to 1

    ObjectSafeVersion safeVer(10UL);
    len = buildRecoverySegment(seg, segLen, safeVer, &certificate);
    it.construct(&seg[0], len, certificate);
    EXPECT_EQ(14U, len); // 14 = EntryHeader(1B) + ? (1B)
    //                    + safeVersion (8B) + checksum (4B)
    TestLog::Enable _(recoverSegmentFilter);
    service->recoverSegment(&sl, *it);
    EXPECT_TRUE(TestUtil::matchesPosixRegex(
        "SAFEVERSION 10 recovered",
        TestLog::get()));
    TestLog::reset();
    // The SideLog must be committed before we can iterate the log to look
    // for safe version objects.
    sl.commit();
    // three safeVer should be found (SideLog commit() opened a new head).
    EXPECT_EQ(3, verifyCopiedSafeVer(&safeVer));

    // recovered from safeVer
    EXPECT_EQ(10UL, service->segmentManager.safeVersion);

}

TEST_F(MasterServiceTest, remove_basics) {
    ramcloud->write(0, "key0", 4, "item0", 5);

    uint64_t version;
    ramcloud->remove(0, "key0", 4, NULL, &version);
    EXPECT_EQ(1U, version);

    Buffer value;
    EXPECT_THROW(ramcloud->read(0, "key0", 4, &value),
                 ObjectDoesntExistException);
}

TEST_F(MasterServiceTest, remove_tableNotOnServer) {
    TestLog::Enable _;
    EXPECT_THROW(ramcloud->remove(99, "key0", 4), TableDoesntExistException);
    EXPECT_EQ("checkStatus: Server mock:host=master doesn't store "
              "<99, 0xb3a4e310e6f49dd8>; refreshing object map | "
              "flush: flushing object map",
              TestLog::get());
}

TEST_F(MasterServiceTest, remove_rejectRules) {
    ramcloud->write(0, "key0", 4, "item0", 5);

    RejectRules rules;
    memset(&rules, 0, sizeof(rules));
    rules.versionNeGiven = true;
    rules.givenVersion = 2;
    uint64_t version;
    EXPECT_THROW(ramcloud->remove(0, "key0", 4, &rules, &version),
                 WrongVersionException);
    EXPECT_EQ(1U, version);
}

TEST_F(MasterServiceTest, remove_objectAlreadyDeletedRejectRules) {
    RejectRules rules;
    memset(&rules, 0, sizeof(rules));
    rules.doesntExist = true;
    uint64_t version;
    EXPECT_THROW(ramcloud->remove(0, "key0", 4, &rules, &version),
                 ObjectDoesntExistException);
    EXPECT_EQ(VERSION_NONEXISTENT, version);
}

TEST_F(MasterServiceTest, remove_objectAlreadyDeleted) {
    uint64_t version;
    ramcloud->remove(0, "key1", 4, NULL, &version);
    EXPECT_EQ(VERSION_NONEXISTENT, version);

    ramcloud->write(0, "key0", 4, "item0", 5);
    ramcloud->remove(0, "key0", 4);
    ramcloud->remove(0, "key0", 4, NULL, &version);
    EXPECT_EQ(VERSION_NONEXISTENT, version);
}

TEST_F(MasterServiceTest, incrementReadAndWriteStatistics) {
    Buffer value;
    uint64_t version;
    int64_t objectValue = 16;

    uint64_t tableId1 = ramcloud->createTable("table1");
    ramcloud->write(tableId1, "key0", 4, &objectValue, 8, NULL, &version);
    ramcloud->write(tableId1, "key1", 4, &objectValue, 8, NULL, &version);
    ramcloud->read(tableId1, "key0", 4, &value);
    objectValue = ramcloud->increment(tableId1, "key0", 4, 5, NULL, &version);

    Tub<Buffer> val1;
    MultiReadObject request1(tableId1, "key0", 4, &val1);
    Tub<Buffer> val2;
    MultiReadObject request2(tableId1, "key1", 4, &val2);
    MultiReadObject* requests[] = {&request1, &request2};
    ramcloud->multiRead(requests, 2);

    TabletsOnMaster* table = reinterpret_cast<TabletsOnMaster*>(
                                    service->tablets.tablet(0).user_data());
    EXPECT_EQ((uint64_t)7, table->statEntry.number_read_and_writes());
}

TEST_F(MasterServiceTest, GetServerStatistics) {
    Buffer value;
    uint64_t version;
    int64_t objectValue = 16;

    ramcloud->write(0, "key0", 4, &objectValue, 8, NULL, &version);
    ramcloud->read(0, "key0", 4, &value);
    ramcloud->read(0, "key0", 4, &value);
    ramcloud->read(0, "key0", 4, &value);

    ProtoBuf::ServerStatistics serverStats;
    ramcloud->getServerStatistics("mock:host=master", serverStats);
    EXPECT_EQ("tabletentry { table_id: 0 start_key_hash: 0 "
              "end_key_hash: 18446744073709551615 number_read_and_writes: 4 }",
              serverStats.ShortDebugString());

    MasterClient::splitMasterTablet(&context, masterServer->serverId, 0,
                                    0, ~0UL, (~0UL/2));
    ramcloud->getServerStatistics("mock:host=master", serverStats);
    EXPECT_EQ("tabletentry { table_id: 0 "
              "start_key_hash: 0 "
              "end_key_hash: 9223372036854775806 } "
              "tabletentry { table_id: 0 start_key_hash: 9223372036854775807 "
              "end_key_hash: 18446744073709551615 }",
              serverStats.ShortDebugString());
}


TEST_F(MasterServiceTest, splitMasterTablet) {

    MasterClient::splitMasterTablet(&context, masterServer->serverId, 0,
                                    0, ~0UL, (~0UL/2));
    EXPECT_TRUE(TestUtil::matchesPosixRegex("tablet { table_id: 0 "
              "start_key_hash: 0 "
              "end_key_hash: 9223372036854775806 user_data: [0-9]* } "
              "tablet { table_id: 0 start_key_hash: 9223372036854775807 "
              "end_key_hash: 18446744073709551615 user_data: [0-9]* }",
              service->tablets.ShortDebugString()));
}

static bool
dropTabletOwnership_filter(string s)
{
    return s == "dropTabletOwnership";
}

TEST_F(MasterServiceTest, dropTabletOwnership) {
    TestLog::Enable _(dropTabletOwnership_filter);

    EXPECT_THROW(MasterClient::dropTabletOwnership(&context,
        masterServer-> serverId, 1, 1, 1), ClientException);
    EXPECT_EQ("dropTabletOwnership: Could not drop ownership on unknown "
        "tablet (1, range [1,1])!", TestLog::get());

    TestLog::reset();

    MasterClient::takeTabletOwnership(&context, masterServer->serverId,
        1, 1, 1);
    MasterClient::dropTabletOwnership(&context, masterServer-> serverId,
        1, 1, 1);
    EXPECT_EQ("dropTabletOwnership: Dropping ownership of tablet "
        "(1, range [1,1])", TestLog::get());
}

static bool
takeTabletOwnership_filter(string s)
{
    return s == "takeTabletOwnership";
}

TEST_F(MasterServiceTest, takeTabletOwnership_newTablet) {
    TestLog::Enable _(takeTabletOwnership_filter);

    std::unique_ptr<TabletsOnMaster> table1(new TabletsOnMaster(1 , 0 , 1));
    uint64_t addrTable1 = reinterpret_cast<uint64_t>(table1.get());
    std::unique_ptr<TabletsOnMaster> table2(new TabletsOnMaster(2 , 0 , 1));
    uint64_t addrTable2 = reinterpret_cast<uint64_t>(table2.get());

    // Start empty.
    service->tablets.mutable_tablet()->RemoveLast();
    EXPECT_EQ("", service->tablets.ShortDebugString());

    { // set t1 and t2 directly
        ProtoBuf::Tablets_Tablet& t1(*service->tablets.add_tablet());
        t1.set_table_id(1);
        t1.set_start_key_hash(0);
        t1.set_end_key_hash(1);
        t1.set_state(ProtoBuf::Tablets_Tablet_State_NORMAL);
        t1.set_user_data(reinterpret_cast<uint64_t>(table1.release()));

        ProtoBuf::Tablets_Tablet& t2(*service->tablets.add_tablet());
        t2.set_table_id(2);
        t2.set_start_key_hash(0);
        t2.set_end_key_hash(1);
        t2.set_state(ProtoBuf::Tablets_Tablet_State_NORMAL);
        t2.set_user_data(reinterpret_cast<uint64_t>(table2.release()));

        EXPECT_EQ(format(
            "tablet { table_id: 1 start_key_hash: 0 end_key_hash: 1 "
                "state: NORMAL user_data: %lu } "
            "tablet { table_id: 2 start_key_hash: 0 end_key_hash: 1 "
                "state: NORMAL user_data: %lu }",
            addrTable1, addrTable2),
                                service->tablets.ShortDebugString());
    }

    { // set t2, t2b, and t3 through client
        MasterClient::takeTabletOwnership(&context, masterServer->serverId,
            2, 2, 3);
        MasterClient::takeTabletOwnership(&context, masterServer->serverId,
            2, 4, 5);
        MasterClient::takeTabletOwnership(&context, masterServer->serverId,
            3, 0, 1);

        EXPECT_EQ(format(
            "tablet { table_id: 1 start_key_hash: 0 end_key_hash: 1 "
                "state: NORMAL user_data: %lu } "
            "tablet { table_id: 2 start_key_hash: 0 end_key_hash: 1 "
                "state: NORMAL user_data: %lu } "
            "tablet { table_id: 2 start_key_hash: 2 end_key_hash: 3 "
                "state: NORMAL user_data: %lu } "
            "tablet { table_id: 2 start_key_hash: 4 end_key_hash: 5 "
                "state: NORMAL user_data: %lu } "
            "tablet { table_id: 3 start_key_hash: 0 end_key_hash: 1 "
                "state: NORMAL user_data: %lu }",
            addrTable1, addrTable2,
            service->tablets.tablet(2).user_data(),
            service->tablets.tablet(3).user_data(),
            service->tablets.tablet(4).user_data()),
                                service->tablets.ShortDebugString());

        EXPECT_EQ(
            "takeTabletOwnership: Taking ownership of new tablet "
                "(2, range [2,3]) | "
            "takeTabletOwnership: Taking ownership of new tablet "
                "(2, range [4,5]) | "
            "takeTabletOwnership: Taking ownership of new tablet "
                "(3, range [0,1])", TestLog::get());
    }

    TestLog::reset();

    // Test assigning ownership of an already-owned tablet.
    {
        MasterClient::takeTabletOwnership(&context, masterServer->serverId,
            2, 2, 3);
        EXPECT_EQ("takeTabletOwnership: Taking ownership of existing tablet "
            "(2, range [2,3]) in state 0 | takeTabletOwnership: Taking "
            "ownership when existing tablet is in unexpected state (0)!",
            TestLog::get());
    }

    TestLog::reset();

    // Test partially overlapping sanity check. The coordinator should
    // know better, but I'd rather be safe sorry...
    {
        EXPECT_THROW(MasterClient::takeTabletOwnership(&context,
            masterServer->serverId, 2, 2, 2), ClientException);
        EXPECT_EQ("takeTabletOwnership: Tablet being assigned (2, range [2,2]) "
            "partially overlaps an existing tablet!", TestLog::get());
    }
}

TEST_F(MasterServiceTest, takeTabletOwnership_migratingTablet) {
    TestLog::Enable _(takeTabletOwnership_filter);

    // Fake up a tablet in migration.
    ProtoBuf::Tablets_Tablet& tab(*service->tablets.add_tablet());
    tab.set_table_id(1);
    tab.set_start_key_hash(0);
    tab.set_end_key_hash(5);
    tab.set_state(ProtoBuf::Tablets_Tablet_State_RECOVERING);
    tab.set_user_data(reinterpret_cast<uint64_t>(
                new TabletsOnMaster(1 , 0 , 5)));

    MasterClient::takeTabletOwnership(&context, masterServer->serverId,
                                      1, 0, 5);

    EXPECT_EQ(
        "takeTabletOwnership: Taking ownership of existing tablet "
            "(1, range [0,5]) in state 1", TestLog::get());
}

static bool
prepForMigrationFilter(string s)
{
    return s == "prepForMigration";
}

TEST_F(MasterServiceTest, prepForMigration) {
    ProtoBuf::Tablets_Tablet& tablet(*service->tablets.add_tablet());
    tablet.set_table_id(5);
    tablet.set_start_key_hash(27);
    tablet.set_end_key_hash(873);
    tablet.set_user_data(reinterpret_cast<uint64_t>(
                new TabletsOnMaster(0 , 27 , 873)));

    TestLog::Enable _(prepForMigrationFilter);

    // Overlap
    EXPECT_THROW(MasterClient::prepForMigration(&context,
                                                masterServer->serverId,
                                                5, 27, 873, 0, 0),
        ObjectExistsException);
    EXPECT_EQ("prepForMigration: already have tablet in range "
        "[27, 873] for tableId 5", TestLog::get());
    EXPECT_THROW(MasterClient::prepForMigration(&context,
                                                masterServer->serverId,
                                                5, 0, 27, 0, 0),
        ObjectExistsException);
    EXPECT_THROW(MasterClient::prepForMigration(&context,
                                                masterServer->serverId,
                                                5, 873, 82743, 0, 0),
        ObjectExistsException);

    TestLog::reset();
    MasterClient::prepForMigration(&context, masterServer->serverId,
                                   5, 1000, 2000, 0, 0);
    int i = service->tablets.tablet_size() - 1;
    EXPECT_EQ(5U, service->tablets.tablet(i).table_id());
    EXPECT_EQ(1000U, service->tablets.tablet(i).start_key_hash());
    EXPECT_EQ(2000U, service->tablets.tablet(i).end_key_hash());
    EXPECT_EQ(ProtoBuf::Tablets_Tablet_State_RECOVERING,
        service->tablets.tablet(i).state());
    EXPECT_EQ("prepForMigration: Ready to receive tablet from "
        "\"\?\?\". Table 5, range [1000,2000]", TestLog::get());
}

static bool
migrateTabletFilter(string s)
{
    return s == "migrateTablet";
}

TEST_F(MasterServiceTest, migrateTablet_tabletNotOnServer) {
    TestLog::Enable _;
    EXPECT_THROW(ramcloud->migrateTablet(99, 0, -1, ServerId(0, 0)),
        TableDoesntExistException);
    EXPECT_EQ("migrateTablet: Migration request for range this master "
              "does not own. TableId 99, range [0,18446744073709551615] | "
              "checkStatus: Server mock:host=master doesn't store "
              "<99, 0x0>; refreshing object map | flush: flushing object map",
              TestLog::get());
}

TEST_F(MasterServiceTest, migrateTablet_firstKeyHashTooLow) {
    ProtoBuf::Tablets_Tablet& tablet(*service->tablets.add_tablet());
    tablet.set_table_id(99);
    tablet.set_start_key_hash(27);
    tablet.set_end_key_hash(873);
    tablet.set_user_data(reinterpret_cast<uint64_t>(
                new TabletsOnMaster(0 , 27 , 873)));

    TestLog::Enable _(migrateTabletFilter);

    EXPECT_THROW(ramcloud->migrateTablet(99, 0, 26, ServerId(0, 0)),
        TableDoesntExistException);
    EXPECT_EQ("migrateTablet: Migration request for range this master "
              "does not own. TableId 99, range [0,26]",
              TestLog::get());
}

TEST_F(MasterServiceTest, migrateTablet_lastKeyHashTooHigh) {
    ProtoBuf::Tablets_Tablet& tablet(*service->tablets.add_tablet());
    tablet.set_table_id(99);
    tablet.set_start_key_hash(27);
    tablet.set_end_key_hash(873);
    tablet.set_user_data(reinterpret_cast<uint64_t>(
                new TabletsOnMaster(0 , 27 , 873)));

    TestLog::Enable _(migrateTabletFilter);

    EXPECT_THROW(ramcloud->migrateTablet(99, 874, -1, ServerId(0, 0)),
        TableDoesntExistException);
    EXPECT_EQ("migrateTablet: Migration request for range this master "
              "does not own. TableId 99, range [874,18446744073709551615]",
              TestLog::get());
}

TEST_F(MasterServiceTest, migrateTablet_migrateToSelf) {
    ProtoBuf::Tablets_Tablet& tablet(*service->tablets.add_tablet());
    tablet.set_table_id(99);
    tablet.set_start_key_hash(27);
    tablet.set_end_key_hash(873);
    tablet.set_user_data(reinterpret_cast<uint64_t>(
                new TabletsOnMaster(0 , 27 , 873)));

    TestLog::Enable _(migrateTabletFilter);

    EXPECT_THROW(ramcloud->migrateTablet(99, 27, 873, masterServer->serverId),
        RequestFormatError);
    EXPECT_EQ("migrateTablet: Migrating to myself doesn't make much sense",
        TestLog::get());
}

TEST_F(MasterServiceTest, migrateTablet_movingData) {
    ramcloud->createTable("migrationTable");
    uint64_t tbl = ramcloud->getTableId("migrationTable");
    ramcloud->write(tbl, "hi", 2, "abcdefg", 7);

    ServerConfig master2Config = masterConfig;
    master2Config.master.numReplicas = 0;
    master2Config.localLocator = "mock:host=master2";
    Server* master2 = cluster.addServer(master2Config);
    master2->master->log->sync();

    Log::Position master2HeadPositionBefore = Log::Position(
        master2->master->log->head->id,
        master2->master->log->head->getAppendedLength());

    // TODO(syang0) RAM-441 without the syncCoordinatorServerList() call  in
    // cluster.addServer(..) above, this crashes since the CoordinatorServerList
    // update is asynchronous and the client calls a migrate before the CSL has
    // been propagated. The recipient servers basically don't know about each
    // other yet and can't perform a migrate.
    TestLog::Enable _(migrateTabletFilter);

    ramcloud->migrateTablet(tbl, 0, -1, master2->serverId);
    EXPECT_EQ("migrateTablet: Migrating tablet (id 0, first 0, last "
        "18446744073709551615) to ServerId 3.0 (\"mock:host=master2\") "
        "| migrateTablet: Sending last migration segment | "
        "migrateTablet: Tablet migration succeeded. Sent 1 objects "
        "and 0 tombstones. 35 bytes in total.", TestLog::get());

    // Ensure that the tablet ``creation'' time on the new master is
    // appropriate. It should be greater than the log position before
    // migration, but less than the current log position (since we added
    // data).
    Log::Position master2HeadPositionAfter = Log::Position(
        master2->master->log->head->id,
        master2->master->log->head->getAppendedLength());
    Log::Position ctimeCoord =
        cluster.coordinator->tabletMap.getTablet(tbl, 0, -1).ctime;
    EXPECT_GT(ctimeCoord, master2HeadPositionBefore);
    EXPECT_LT(ctimeCoord, master2HeadPositionAfter);
}

static bool
receiveMigrationDataFilter(string s)
{
    return s == "receiveMigrationData";
}

TEST_F(MasterServiceTest, receiveMigrationData) {
    Segment s;

    MasterClient::prepForMigration(&context, masterServer->serverId,
                                   5, 1000, 2000, 0, 0);

    TestLog::Enable _(receiveMigrationDataFilter);

    EXPECT_THROW(MasterClient::receiveMigrationData(&context,
                                                    masterServer->serverId,
                                                    6, 0, &s),
        UnknownTabletException);
    EXPECT_EQ("receiveMigrationData: migration data received for "
        "unknown tablet 6, firstKeyHash 0", TestLog::get());
    EXPECT_THROW(MasterClient::receiveMigrationData(&context,
                                                    masterServer->serverId,
                                                    5, 0, &s),
        UnknownTabletException);

    TestLog::reset();
    EXPECT_THROW(MasterClient::receiveMigrationData(&context,
                                                    masterServer->serverId,
                                                    0, 0, &s),
        InternalError);
    EXPECT_EQ("receiveMigrationData: migration data received for tablet "
        "not in the RECOVERING state (state = NORMAL)!", TestLog::get());

    Key key(5, "wee!", 4);
    Object o(key, "watch out for the migrant object", 32, 0, 0);

    Buffer buffer;
    o.serializeToBuffer(buffer);

    s.append(LOG_ENTRY_TYPE_OBJ, buffer);
    s.close();

    MasterClient::receiveMigrationData(&context, masterServer->serverId,
                                       5, 1000, &s);

    LogEntryType logType;
    Buffer logBuffer;
    bool success = service->lookup(key, logType, logBuffer);
    EXPECT_TRUE(success);
    EXPECT_EQ(LOG_ENTRY_TYPE_OBJ, logType);
    Object logObject(logBuffer);
    EXPECT_EQ(0, memcmp(logObject.getData(),
                        "watch out for the migrant object",
                        32));
}

TEST_F(MasterServiceTest, write_basics) {
    Buffer value;
    uint64_t version;

    ramcloud->write(0, "key0", 4, "item0", 5, NULL, &version);
    EXPECT_EQ(1U, version);
    ramcloud->read(0, "key0", 4, &value);
    EXPECT_EQ("item0", TestUtil::toString(&value));
    EXPECT_EQ(1U, version);

    ramcloud->write(0, "key0", 4, "item0-v2", 8, NULL, &version);
    EXPECT_EQ(2U, version);
    ramcloud->read(0, "key0", 4, &value);
    EXPECT_EQ("item0-v2", TestUtil::toString(&value));
    EXPECT_EQ(2U, version);

    ramcloud->write(0, "key0", 4, "item0-v3", 8, NULL, &version);
    EXPECT_EQ(3U, version);
    ramcloud->read(0, "key0", 4, &value);
    EXPECT_EQ("item0-v3", TestUtil::toString(&value));
    EXPECT_EQ(3U, version);
}

TEST_F(MasterServiceTest, safeVersionNumberUpdate) {
    Buffer value;
    uint64_t version;

    service->segmentManager.safeVersion = 1UL; // reset safeVersion
    // initial data to original table
    //         Table, Key, KeyLen, Data, Len, rejectRule, Version
    ramcloud->write(0, "k0", 2, "value0", 6, NULL, &version);
    EXPECT_EQ(1U, version); // safeVersion++ is given
    ramcloud->read(0,  "k0", 2, &value);
    EXPECT_EQ("value0", TestUtil::toString(&value));
    EXPECT_EQ(1U, version); // current object version returned
    EXPECT_EQ(2U, service->segmentManager.safeVersion); // incremented

    // original key to original table
    ramcloud->write(0, "k0", 2, "value1", 6, NULL, &version);
    EXPECT_EQ(2U, version); // object version incremented
    ramcloud->read(0,  "k0", 2, &value);
    EXPECT_EQ("value1", TestUtil::toString(&value));
    EXPECT_EQ(2U, version); // current object version returned
    EXPECT_EQ(2U, service->segmentManager.safeVersion); // unchanged

    service->segmentManager.safeVersion = 29UL; // increase safeVersion
    // different key to original table
    ramcloud->write(0, "k1", 2, "value3", 6, NULL, &version);
    EXPECT_EQ(29U, version);  // safeVersion++ is given
    ramcloud->read(0, "k1", 2, &value);
    EXPECT_EQ("value3", TestUtil::toString(&value));
    EXPECT_EQ(29U, version);  // current object version returned
    EXPECT_EQ(30U, service->segmentManager.safeVersion); // incremented

    // original key to original table
    ramcloud->write(0, "k0", 2, "value4", 6, NULL, &version);
    EXPECT_EQ(3U, version); // object version incremented
    ramcloud->read(0,  "k0", 2, &value);
    EXPECT_EQ("value4", TestUtil::toString(&value));
    EXPECT_EQ(3U, version); // current object version returned
    EXPECT_EQ(30U, service->segmentManager.safeVersion); // unchanged
}

TEST_F(MasterServiceTest, write_rejectRules) {
    RejectRules rules;
    memset(&rules, 0, sizeof(rules));
    rules.doesntExist = true;
    uint64_t version;
    EXPECT_THROW(ramcloud->write(0, "key0", 4, "item0", 5, &rules, &version),
                 ObjectDoesntExistException);
    EXPECT_EQ(VERSION_NONEXISTENT, version);
}

TEST_F(MasterServiceTest, increment) {
    Buffer buffer;
    uint64_t version;
    int64_t oldValue = 16;
    int32_t oldValue32 = 16;
    int64_t newValue;
    int64_t readResult;

    ramcloud->write(0, "key0", 4, &oldValue, 8, NULL, &version);
    newValue = ramcloud->increment(0, "key0", 4, 5, NULL, &version);
    ramcloud->increment(0, "key0", 4, 0, NULL, NULL);
    EXPECT_EQ(2U, version);
    EXPECT_EQ(21, newValue);

    ramcloud->read(0, "key0", 4, &buffer);
    buffer.copy(0, sizeof(int64_t), &readResult);
    EXPECT_EQ(newValue, readResult);

    ramcloud->write(0, "key1", 4, &oldValue, 8, NULL, &version);
    newValue = ramcloud->increment(0, "key1", 4, -32, NULL, &version);
    EXPECT_EQ(-16, newValue);

    ramcloud->read(0, "key1", 4, &buffer);
    buffer.copy(0, sizeof(int64_t), &readResult);
    EXPECT_EQ(newValue, readResult);

    ramcloud->write(0, "key2", 4, &oldValue32, 4, NULL, &version);
    EXPECT_THROW(ramcloud->increment(0, "key2", 4, 4, NULL, &version),
                 InvalidObjectException);
}

TEST_F(MasterServiceTest, increment_rejectRules) {
    Buffer buffer;
    RejectRules rules;
    memset(&rules, 0, sizeof(rules));
    rules.exists = true;
    uint64_t version;
    int64_t oldValue = 16;

    ramcloud->write(0, "key0", 4, &oldValue, 8, NULL, &version);
    EXPECT_THROW(ramcloud->increment(0, "key0", 4, 5, &rules, &version),
        ObjectExistsException);
}

/**
 * Generate a random string.
 *
 * \param str
 *      Pointer to location where the string generated will be stored.
 * \param length
 *      Length of the string to be generated in bytes including the terminating
 *      null character.
 */
void
genRandomString(char* str, const int length) {
    static const char alphanum[] =
        "0123456789ABCDEFGHIJKLMNOPQRSTUVWXYZabcdefghijklmnopqrstuvwxyz";
    for (int i = 0; i < length - 1; ++i) {
        str[i] = alphanum[generateRandom() % (sizeof(alphanum) - 1)];
    }
    str[length - 1] = 0;
}

TEST_F(MasterServiceTest, write_varyingKeyLength) {
    uint16_t keyLengths[] = {
         1, 5, 10, 15, 20, 25, 30, 35, 40, 45, 50,
         55, 60, 65, 70, 75, 80, 85, 90, 95, 100,
         200, 300, 400, 500, 600, 700, 800, 900, 1000,
         2000, 3000, 4000, 5000, 6000, 7000, 8000, 9000, 10000,
         20000, 30000, 40000, 50000, 60000
    };

    foreach (uint16_t keyLength, keyLengths) {
        char key[keyLength];
        genRandomString(key, keyLength);

        string writeVal = format("objectValue%u", keyLength);
        Buffer value;
        uint64_t version;

        ramcloud->write(0, key, keyLength, writeVal.c_str(),
                      downCast<uint16_t>(writeVal.length()),
                      NULL, &version);
        ramcloud->read(0, key, keyLength, &value);

        EXPECT_EQ(writeVal, TestUtil::toString(&value));
    }
}

TEST_F(MasterServiceTest, getTable) {
    // Table exists.
    Key key1(0, "0", 1);
    EXPECT_TRUE(service->getTable(key1) != NULL);

    // Table doesn't exist.
    Key key2(1000, "0", 1);
    EXPECT_TRUE(service->getTable(key2) == NULL);
}

TEST_F(MasterServiceTest, rejectOperation) {
    RejectRules empty, rules;
    memset(&empty, 0, sizeof(empty));

    // Fail: object doesn't exist.
    rules = empty;
    rules.doesntExist = 1;
    EXPECT_EQ(service->rejectOperation(rules, VERSION_NONEXISTENT),
              STATUS_OBJECT_DOESNT_EXIST);

    // Succeed: object doesn't exist.
    rules = empty;
    rules.exists = rules.versionLeGiven = rules.versionNeGiven = 1;
    EXPECT_EQ(service->rejectOperation(rules, VERSION_NONEXISTENT),
              STATUS_OK);

    // Fail: object exists.
    rules = empty;
    rules.exists = 1;
    EXPECT_EQ(service->rejectOperation(rules, 2),
              STATUS_OBJECT_EXISTS);

    // versionLeGiven.
    rules = empty;
    rules.givenVersion = 0x400000001;
    rules.versionLeGiven = 1;
    EXPECT_EQ(service->rejectOperation(rules, 0x400000000),
              STATUS_WRONG_VERSION);
    EXPECT_EQ(service->rejectOperation(rules, 0x400000001),
              STATUS_WRONG_VERSION);
    EXPECT_EQ(service->rejectOperation(rules, 0x400000002),
              STATUS_OK);

    // versionNeGiven.
    rules = empty;
    rules.givenVersion = 0x400000001;
    rules.versionNeGiven = 1;
    EXPECT_EQ(service->rejectOperation(rules, 0x400000000),
              STATUS_WRONG_VERSION);
    EXPECT_EQ(service->rejectOperation(rules, 0x400000001),
              STATUS_OK);
    EXPECT_EQ(service->rejectOperation(rules, 0x400000002),
              STATUS_WRONG_VERSION);
}

TEST_F(MasterServiceTest, objectRelocationCallback_objectAlive) {
    Key key(0, "key0", 4);
    uint64_t version;

    ramcloud->write(key.getTableId(),
                    key.getStringKey(),
                    key.getStringKeyLength(),
                    "item0", 5, NULL, &version);

    LogEntryType oldType;
    Buffer oldBuffer;
    bool success = service->lookup(key, oldType, oldBuffer);
    EXPECT_TRUE(success);

    TabletsOnMaster* table = service->getTable(key);
    table->objectCount++;
    table->objectBytes += oldBuffer.getTotalLength();

    Log::Reference newReference;
    success = service->log->append(LOG_ENTRY_TYPE_OBJ,
                                  0,
                                  oldBuffer,
                                  &newReference);
    service->log->sync();
    EXPECT_TRUE(success);

    LogEntryType newType;
    Buffer newBuffer;
    newType = service->log->getEntry(newReference, newBuffer);

    LogEntryType oldType2;
    Buffer oldBuffer2;
    Log::Reference oldReference;
    success = service->lookup(key, oldType2, oldBuffer2, &oldReference);
    EXPECT_TRUE(success);
    EXPECT_EQ(oldType, oldType2);
    EXPECT_EQ(oldBuffer.getStart<uint8_t>(), oldBuffer2.getStart<uint8_t>());

    uint64_t initialTotalTrackedBytes = table->objectBytes;

    LogEntryRelocator relocator(service->segmentManager.getHeadSegment(), 1000);
    service->relocate(LOG_ENTRY_TYPE_OBJ, oldBuffer, relocator);
    EXPECT_TRUE(relocator.didAppend);
    EXPECT_EQ(initialTotalTrackedBytes, table->objectBytes);

    LogEntryType newType2;
    Buffer newBuffer2;
    Log::Reference newReference2;
    service->lookup(key, newType2, newBuffer2, &newReference2);
    EXPECT_TRUE(relocator.didAppend);
    EXPECT_EQ(newType, newType2);
    EXPECT_EQ(newReference.toInteger() + 37, newReference2.toInteger());
    EXPECT_NE(oldReference, newReference);
    EXPECT_NE(newBuffer.getStart<uint8_t>(),
              oldBuffer.getStart<uint8_t>());
    EXPECT_EQ(newBuffer.getStart<uint8_t>() + 37,
              newBuffer2.getStart<uint8_t>());
}

TEST_F(MasterServiceTest, objectRelocationCallback_objectDeleted) {
    Key key(0, "key0", 4);
    uint64_t version;

    ramcloud->write(key.getTableId(),
                    key.getStringKey(),
                    key.getStringKeyLength(),
                    "item0", 5, NULL, &version);

    LogEntryType type;
    Buffer buffer;
    bool success = service->lookup(key, type, buffer);
    EXPECT_TRUE(success);

    TabletsOnMaster* table = service->getTable(key);
    table->objectCount++;
    table->objectBytes += buffer.getTotalLength();

    ramcloud->remove(key.getTableId(),
                     key.getStringKey(),
                     key.getStringKeyLength());

    uint64_t initialTotalTrackedBytes = table->objectBytes;

    LogEntryRelocator relocator(service->segmentManager.getHeadSegment(), 1000);
    service->relocate(LOG_ENTRY_TYPE_OBJ, buffer, relocator);
    EXPECT_FALSE(relocator.didAppend);
    EXPECT_EQ(initialTotalTrackedBytes - buffer.getTotalLength(),
              table->objectBytes);
}

TEST_F(MasterServiceTest, objectRelocationCallback_objectModified) {
    Key key(0, "key0", 4);
    uint64_t version;

    ramcloud->write(key.getTableId(),
                    key.getStringKey(),
                    key.getStringKeyLength(),
                    "item0", 5, NULL, &version);

    LogEntryType type;
    Buffer buffer;
    service->lookup(key, type, buffer);

    TabletsOnMaster* table = service->getTable(key);
    table->objectCount++;
    table->objectBytes += buffer.getTotalLength();

    ramcloud->write(key.getTableId(),
                    key.getStringKey(),
                    key.getStringKeyLength(),
                    "item0-v2", 8, NULL, &version);

    Log::Reference dummyReference;
    uint64_t initialTotalTrackedBytes = table->objectBytes;

    LogEntryRelocator relocator(service->segmentManager.getHeadSegment(), 1000);
    service->relocate(LOG_ENTRY_TYPE_OBJ, buffer, relocator);
    EXPECT_FALSE(relocator.didAppend);
    EXPECT_EQ(initialTotalTrackedBytes - buffer.getTotalLength(),
              table->objectBytes);
}

static bool
segmentExists(string s)
{
    return s == "segmentExists";
}

TEST_F(MasterServiceTest, tombstoneRelocationCallback_basics) {
    TestLog::Enable _(&segmentExists);
    Key key(0, "key0", 4);
    uint64_t version;

    ramcloud->write(key.getTableId(),
                    key.getStringKey(),
                    key.getStringKeyLength(),
                    "item0", 5, NULL, &version);

    LogEntryType type;
    Buffer buffer;
    Log::Reference reference;
    bool success = service->lookup(key, type, buffer, &reference);
    EXPECT_TRUE(success);
    EXPECT_EQ(LOG_ENTRY_TYPE_OBJ, type);

    Object object(buffer);
    ObjectTombstone tombstone(object,
                              service->log->getSegmentId(reference),
                              0);

    Buffer tombstoneBuffer;
    tombstone.serializeToBuffer(tombstoneBuffer);

    Log::Reference oldTombstoneReference;
    success = service->log->append(LOG_ENTRY_TYPE_OBJTOMB, 0, tombstoneBuffer,
                                  &oldTombstoneReference);
    service->log->sync();
    EXPECT_TRUE(success);

    Log::Reference newTombstoneReference;
    success = service->log->append(LOG_ENTRY_TYPE_OBJTOMB, 0, tombstoneBuffer,
                                   &newTombstoneReference);
    service->log->sync();
    EXPECT_TRUE(success);

    LogEntryType oldTypeInLog;
    Buffer oldBufferInLog;
    oldTypeInLog = service->log->getEntry(oldTombstoneReference,
                                          oldBufferInLog);

    LogEntryRelocator relocator(service->segmentManager.getHeadSegment(), 1000);
    service->relocate(LOG_ENTRY_TYPE_OBJTOMB, oldBufferInLog, relocator);
    EXPECT_TRUE(relocator.didAppend);

    // Check that tombstoneRelocationCallback() is checking the liveness
    // of the right segment (in log->segmentExists() function call).
    string comparisonString = "segmentExists: " +
            format("%lu", service->log->getSegmentId(oldTombstoneReference));
    EXPECT_EQ(comparisonString, TestLog::get());
}

/**
 * Unit tests requiring a full segment size (rather than the smaller default
 * allocation that's done to make tests faster).
 */

class MasterServiceFullSegmentSizeTest : public MasterServiceTest {
  public:
    MasterServiceFullSegmentSizeTest()
        : MasterServiceTest(Segment::DEFAULT_SEGMENT_SIZE)
    {
    }

    DISALLOW_COPY_AND_ASSIGN(MasterServiceFullSegmentSizeTest);
};

TEST_F(MasterServiceFullSegmentSizeTest, write_maximumObjectSize) {
    char* key = new char[masterConfig.maxObjectKeySize];
    char* buf = new char[masterConfig.maxObjectDataSize];

    // should succeed
    EXPECT_NO_THROW(ramcloud->write(0, key, masterConfig.maxObjectKeySize,
                                  buf, masterConfig.maxObjectDataSize));

    // overwrite should also succeed
    EXPECT_NO_THROW(ramcloud->write(0, key, masterConfig.maxObjectKeySize,
                                  buf, masterConfig.maxObjectDataSize));

    delete[] buf;
    delete[] key;
}

class MasterRecoverTest : public ::testing::Test {
  public:
    Context context;
    MockCluster cluster;
    const uint32_t segmentSize;
    const uint32_t segmentFrames;
    ServerId backup1Id;
    ServerId backup2Id;

    public:
    MasterRecoverTest()
        : context()
        , cluster(&context)
        , segmentSize(1 << 16)  // Smaller than usual to make tests faster.
        , segmentFrames(30)     // Master's log uses one when constructed.
        , backup1Id()
        , backup2Id()
    {
        Logger::get().setLogLevels(RAMCloud::SILENT_LOG_LEVEL);

        ServerConfig config = ServerConfig::forTesting();
        config.localLocator = "mock:host=backup1";
        config.services = {WireFormat::BACKUP_SERVICE,
                           WireFormat::MEMBERSHIP_SERVICE};
        config.segmentSize = segmentSize;
        config.backup.numSegmentFrames = segmentFrames;
        Server* server = cluster.addServer(config);
        server->backup->testingSkipCallerIdCheck = true;
        backup1Id = server->serverId;

        config.localLocator = "mock:host=backup2";
        backup2Id = cluster.addServer(config)->serverId;
        cluster.coordinatorContext.coordinatorServerList->sync();
    }

    ~MasterRecoverTest()
    { }

    static bool
    recoverSegmentFilter(string s)
    {
        return (s == "recoverSegment" || s == "recover");
    }

    MasterService*
    createMasterService()
    {
        ServerConfig config = ServerConfig::forTesting();
        config.localLocator = "mock:host=master";
        config.services = {WireFormat::MASTER_SERVICE,
                           WireFormat::MEMBERSHIP_SERVICE};
        config.master.numReplicas = 2;
        return cluster.addServer(config)->master.get();
    }

    void
    appendTablet(ProtoBuf::Tablets& tablets,
                 uint64_t partitionId,
                 uint64_t tableId,
                 uint64_t start, uint64_t end,
                 uint64_t ctimeHeadSegmentId, uint32_t ctimeHeadSegmentOffset)
    {
        ProtoBuf::Tablets::Tablet& tablet(*tablets.add_tablet());
        tablet.set_table_id(tableId);
        tablet.set_start_key_hash(start);
        tablet.set_end_key_hash(end);
        tablet.set_state(ProtoBuf::Tablets::Tablet::RECOVERING);
        tablet.set_user_data(partitionId);
        tablet.set_ctime_log_head_id(ctimeHeadSegmentId);
        tablet.set_ctime_log_head_offset(ctimeHeadSegmentOffset);
    }

    void
    createTabletList(ProtoBuf::Tablets& tablets)
    {
        appendTablet(tablets, 0, 123, 0, 9, 0, 0);
        appendTablet(tablets, 0, 123, 10, 19, 0, 0);
        appendTablet(tablets, 0, 123, 20, 29, 0, 0);
        appendTablet(tablets, 0, 124, 20, 100, 0, 0);
    }
    DISALLOW_COPY_AND_ASSIGN(MasterRecoverTest);
};

TEST_F(MasterRecoverTest, recover) {
    MasterService* master = createMasterService();

    // Create a separate fake "server" (private context and serverList) and
    // use it to replicate 2 segments worth of data on a single backup.
    Context context2;
    ServerList serverList2(&context2);
    context2.transportManager->registerMock(&cluster.transport);
    serverList2.testingAdd({backup1Id, "mock:host=backup1",
                            {WireFormat::BACKUP_SERVICE,
                             WireFormat::MEMBERSHIP_SERVICE},
                            100, ServerStatus::UP});
    ServerId serverId(99, 0);
    ReplicaManager mgr(&context2, serverId, 1, false);
    MasterServiceTest::writeRecoverableSegment(&context, mgr, serverId, 99, 87);
    MasterServiceTest::writeRecoverableSegment(&context, mgr, serverId, 99, 88);

    // Now run recovery, as if the fake server failed.
    ProtoBuf::Tablets tablets;
    createTabletList(tablets);
    {
        BackupClient::startReadingData(&context, backup1Id, 456lu,
                                       ServerId(99));
        BackupClient::StartPartitioningReplicas(&context, backup1Id, 456lu,
                                       ServerId(99), &tablets);
    }
    {
        BackupClient::startReadingData(&context, backup2Id, 456lu,
                                       ServerId(99));
        BackupClient::StartPartitioningReplicas(&context, backup2Id, 456lu,
                                       ServerId(99), &tablets);
    }

    vector<MasterService::Replica> replicas {
        { backup1Id.getId(), 87 },
        { backup1Id.getId(), 88 },
        { backup1Id.getId(), 88 },
    };

    MockRandom __(1); // triggers deterministic rand().
    TestLog::Enable _(&recoverSegmentFilter);
    master->recover(456lu, ServerId(99, 0), 0, replicas);
    EXPECT_EQ(0U, TestLog::get().find(
        "recover: Recovering master 99.0, partition 0, 3 replicas "
        "available"));
    EXPECT_NE(string::npos, TestLog::get().find(
        "recover: Segment 88 replay complete"));
    EXPECT_NE(string::npos, TestLog::get().find(
        "recover: Segment 87 replay complete"));
}

TEST_F(MasterRecoverTest, failedToRecoverAll) {
    MasterService* master = createMasterService();

    ProtoBuf::Tablets tablets;
    ProtoBuf::ServerList backups;
    vector<MasterService::Replica> replicas {
        { backup1Id.getId(), 87 },
        { backup1Id.getId(), 88 },
    };

    MockRandom __(1); // triggers deterministic rand().
    TestLog::Enable _(&recoverSegmentFilter);
    EXPECT_THROW(master->recover(456lu, ServerId(99, 0), 0, replicas),
                 SegmentRecoveryFailedException);
    string log = TestLog::get();
    EXPECT_TRUE(TestUtil::matchesPosixRegex(
        "recover: Recovering master 99.0, partition 0, 2 replicas available | "
        "recover: Starting getRecoveryData from server .\\.0 at "
        "mock:host=backup1 for segment 87 on channel 0 "
        "(initial round of RPCs) | "
        "recover: Starting getRecoveryData from server .\\.0 at "
        "mock:host=backup1 for segment 88 on channel 1 "
        "(initial round of RPCs) | "
        "recover: Waiting on recovery data for segment 87 from "
        "server .\\.0 at mock:host=backup1 | "
        "recover: getRecoveryData failed on server .\\.0 at "
        "mock:host=backup1, trying next backup; failure was: "
        "bad segment id",
        log.substr(0, log.find(" thrown at"))));
}

TEST_F(MasterServiceTest, Disabler) {
    {
        MasterService::Disabler disabler1(service);
        EXPECT_EQ(1, service->disableCount.load());
        MasterService::Disabler disabler2(service);
        EXPECT_EQ(2, service->disableCount.load());
        disabler2.reenable();
        EXPECT_EQ(1, service->disableCount.load());
        disabler2.reenable();
        EXPECT_EQ(1, service->disableCount.load());
    }
    EXPECT_EQ(0, service->disableCount.load());
}

}  // namespace RAMCloud<|MERGE_RESOLUTION|>--- conflicted
+++ resolved
@@ -101,15 +101,10 @@
         backup1Config.services = {WireFormat::BACKUP_SERVICE,
                                   WireFormat::MEMBERSHIP_SERVICE};
         backup1Config.segmentSize = segmentSize;
-<<<<<<< HEAD
         backup1Config.backup.numSegmentFrames = 30;
-        backup1Id = cluster.addServer(backup1Config)->serverId;
-=======
-        backup1Config.backup.numSegmentFrames = 3;
         Server* server = cluster.addServer(backup1Config);
         server->backup->testingSkipCallerIdCheck = true;
         backup1Id = server->serverId;
->>>>>>> 79fb859b
 
         masterConfig = ServerConfig::forTesting();
         masterConfig.segmentSize = segmentSize;
