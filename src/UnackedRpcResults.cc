/* Copyright (c) 2014-2015 Stanford University
 *
 * Permission to use, copy, modify, and distribute this software for any
 * purpose with or without fee is hereby granted, provided that the above
 * copyright notice and this permission notice appear in all copies.
 *
 * THE SOFTWARE IS PROVIDED "AS IS" AND THE AUTHOR(S) DISCLAIM ALL WARRANTIES
 * WITH REGARD TO THIS SOFTWARE INCLUDING ALL IMPLIED WARRANTIES OF
 * MERCHANTABILITY AND FITNESS. IN NO EVENT SHALL AUTHORS BE LIABLE FOR
 * ANY SPECIAL, DIRECT, INDIRECT, OR CONSEQUENTIAL DAMAGES OR ANY DAMAGES
 * WHATSOEVER RESULTING FROM LOSS OF USE, DATA OR PROFITS, WHETHER IN AN
 * ACTION OF CONTRACT, NEGLIGENCE OR OTHER TORTIOUS ACTION, ARISING OUT OF
 * OR IN CONNECTION WITH THE USE OR PERFORMANCE OF THIS SOFTWARE.
 */

#include "UnackedRpcResults.h"
#include "LeaseCommon.h"
#include "MasterService.h"

namespace RAMCloud {

/**
 * Default constructor. Performs a #UnackedRpcResults::checkDuplicate()
 * and the outcome of checkDuplicate is saved to be retrieved later.
 *
 * \param unackedRpcResults
 *      Pointer to UnackedRpcResults instance to operate on.
 * \param clientLease
 *      The client lease associated with this RPC.  Contain the client lease id,
 *      the lease expiration time.
 * \param rpcId
 *      RPC's id to be checked.
 * \param ackId
 *      The ack number transmitted with the RPC whose id number is rpcId.
 *
 * \throw ExpiredLeaseException
 *      The lease for \a clientId is already expired in coordinator.
 *      Master rejects rpcs with expired lease, and client must obtain
 *      brand-new lease from coordinator.
 * \throw StaleRpcException
 *      The rpc with \a rpcId is already acknowledged by client, so we should
 *      not have received this request in the first place.
 */
UnackedRpcHandle::UnackedRpcHandle(
        UnackedRpcResults* unackedRpcResults,
        WireFormat::ClientLease clientLease,
        uint64_t rpcId,
        uint64_t ackId)
    : clientId(clientLease.leaseId)
    , rpcId(rpcId)
    , duplicate(false)
    , resultPtr(0)
    , rpcResults(unackedRpcResults)
{
    void* result;
    duplicate = rpcResults->checkDuplicate(clientLease, rpcId, ackId, &result);
    resultPtr = reinterpret_cast<uint64_t>(result);
}

/**
 * Copy constructor.
 */
UnackedRpcHandle::UnackedRpcHandle(const UnackedRpcHandle& origin)
    : clientId(origin.clientId)
    , rpcId(origin.rpcId)
    , duplicate(origin.duplicate)
    , resultPtr(origin.resultPtr)
    , rpcResults(origin.rpcResults)
{
}

/**
 * Copy assignment.
 */
UnackedRpcHandle&
UnackedRpcHandle::operator=(const UnackedRpcHandle& origin)
{
    clientId = origin.clientId;
    rpcId = origin.rpcId;
    duplicate = origin.duplicate;
    resultPtr = origin.resultPtr;
    rpcResults = origin.rpcResults;
    return *this;
}

/**
 * Default destructor. If the RPC request was not duplicate, it either reset
 * the entry in UnackedRpcResults (if some client exception is thrown before
 * recordCompletion call) or change RPC status from in progress to completed.
 */
UnackedRpcHandle::~UnackedRpcHandle()
{
    if (!isDuplicate()) {
        if (isInProgress()) {
            // Remove the record of this RPC in UnackedRpcResults
            rpcResults->resetRecord(clientId, rpcId);
        } else {
            // Record the saved RpcResult pointer.
            rpcResults->recordCompletion(clientId, rpcId,
                                         reinterpret_cast<void*>(resultPtr));
        }
    }
}

/**
 * Queries the outcome of checkDuplicate in constructor.
 *
 * \return true if RPC request is duplicate.
 */
bool
UnackedRpcHandle::isDuplicate()
{
    return duplicate;
}

/**
 * Queries whether RPC is in progress state. It may indicate information
 * obtained from checkDuplicate call or from recordCompletion of current handle.
 *
 * \return true if RPC request is in progress.
 */
bool
UnackedRpcHandle::isInProgress()
{
    return resultPtr == 0;
}

/**
 * Getter method for log location of RPC result.
 *
 * \return  log location of RPC result.
 */
uint64_t
UnackedRpcHandle::resultLoc()
{
    return resultPtr;
}

/**
 * Save a log location of RPC result to update UnackedRpcResults later in
 * destructor.
 *
 * \param   result log location of RPC result.
 */
void
UnackedRpcHandle::recordCompletion(uint64_t result)
{
    resultPtr = result;
}

/**
 * Default constructor
 *
 * \param context
 *      Overall information about the RAMCloud server and provides access to
 *      the dispatcher and masterService.
<<<<<<< HEAD
 * \param freer
 *      Pointer to reference freer. During garbage collection by ackId,
 *      this freer should be used to designate specific log entry as cleanable.
 */
UnackedRpcResults::UnackedRpcResults(Context* context,
                                     AbstractLog::ReferenceFreer* freer)
=======
 * \param clusterClock
 *      Provides access to the current cluster-time.
 */
UnackedRpcResults::UnackedRpcResults(Context* context,
                                     ClusterClock* clusterClock)
>>>>>>> de77d080
    : clients(20)
    , mutex()
    , default_rpclist_size(50)
    , context(context)
    , clusterClock(clusterClock)
    , cleaner(this)
    , freer(freer)
{
}

/**
 * Default destructor
 */
UnackedRpcResults::~UnackedRpcResults()
{
    for (ClientMap::iterator it = clients.begin(); it != clients.end(); ++it) {
        Client* client = it->second;
        delete client;
    }
}

/**
 * Start background timer to perform cleaning clients entry with expired lease.
 */
void
UnackedRpcResults::startCleaner()
{
    cleaner.start(0);
}

/**
 * Resets log entry freer.
 */
void
UnackedRpcResults::resetFreer(AbstractLog::ReferenceFreer* freer)
{
    freer = freer;
}

/**
 * Check whether a particular rpc id has been received in this master
 * previously. If so, returns information about that RPC. If not, creates
 * a new record indicating that the RPC is now being processed.
 *
 * \param clientLease
 *      The client lease associated with this RPC.  Contain the client lease id,
 *      the lease expiration time.
 * \param rpcId
 *      RPC's id to be checked.
 * \param ackId
 *      The ack number transmitted with the RPC whose id number is rpcId.
 * \param[out] resultPtrOut
 *      If the RPC already has been completed, the pointer to its result (the \a
 *      result value previously passed to #UnackedRpcResults::recordCompletion)
 *      will be stored here.
 *      If the RPC is still in progress or never started, NULL will be stored.
 *
 * \return
 *      True if the RPC with \a rpcId has been started previously.
 *      False if the \a rpcId has never been passed to this method
 *      for this client before.
 *
 * \throw ExpiredLeaseException
 *      The lease for \a clientId is already expired in coordinator.
 *      Master rejects rpcs with expired lease, and client must obtain
 *      brand-new lease from coordinator.
 * \throw StaleRpcException
 *      The rpc with \a rpcId is already acknowledged by client, so we should
 *      not have received this request in the first place.
 */
bool
UnackedRpcResults::checkDuplicate(WireFormat::ClientLease clientLease,
                                  uint64_t rpcId,
                                  uint64_t ackId,
                                  void** resultPtrOut)
{
    Lock lock(mutex);
    *resultPtrOut = NULL;
    Client* client;

    uint64_t clientId = clientLease.leaseId;
    ClusterTime leaseExpiration(clientLease.leaseExpiration);
    clusterClock->updateClock(ClusterTime(clientLease.timestamp));


    if (leaseExpiration < clusterClock->getTime()) {
        //contact coordinator for lease expiration and clusterTime.
        WireFormat::ClientLease lease =
            CoordinatorClient::getLeaseInfo(context, clientId);
        clusterClock->updateClock(ClusterTime(lease.timestamp));
        if (lease.leaseId == 0) {
            throw ExpiredLeaseException(HERE);
        }
    }

    ClientMap::iterator it = clients.find(clientId);
    if (it == clients.end()) {
        client = new Client(default_rpclist_size);
        clients[clientId] = client;
    } else {
        client = it->second;
    }

    //1. Update leaseExpiration and ack.
    if (client->leaseExpiration < leaseExpiration)
        client->leaseExpiration = leaseExpiration;
    if (client->maxAckId < ackId) {
        client->processAck(ackId, freer);
    }

    //2. Check if the same RPC has been started.
    //   There are four cases to handle.
    if (rpcId <= client->maxAckId) {
        //StaleRpc: rpc is already acknowledged.
        throw StaleRpcException(HERE);
    } else if (client->maxRpcId < rpcId) {
        // This is a new RPC that we are seeing for the first time.
        client->maxRpcId = rpcId;
        client->recordNewRpc(rpcId);
        client->numRpcsInProgress++;
        return false;
    } else if (client->hasRecord(rpcId)) {
        // We have already seen this RPC before (but it may or may not have
        // finished processing). Return the result from the prior invocation,
        // if there is one.
        *resultPtrOut = client->result(rpcId);
        return true;
    } else {
        // This is a new RPC that we are seeing for the first time, but RPC was
        // arrived out-of-order.
        client->recordNewRpc(rpcId);
        client->numRpcsInProgress++;
        return false;
    }
}

/**
 * Used during recovery to figure out whether to retain a log record containing
 * the results of an RPC. This function indicates whether we can tell from the
 * information seen so far that a given RPC's result need not be retained.
 * (the client has acknowledged receiving the result.)
 *
 * \param clientId
 *      RPC sender's id.
 * \param rpcId
 *      RPC's id to be checked.
 * \param ackId
 *      The ack number transmitted with the RPC with \a rpcId.
 *
 * \return
 *      True if the log record may be useful, or
 *      false if the log record is not needed anymore.
 */
bool
UnackedRpcResults::shouldRecover(uint64_t clientId,
                                 uint64_t rpcId,
                                 uint64_t ackId)
{
    Lock lock(mutex);
    ClientMap::iterator it;
    it = clients.find(clientId);
    if (it == clients.end()) {
        clients[clientId] = new Client(default_rpclist_size);
        it = clients.find(clientId);
    }
    Client* client = it->second;
    if (client->maxAckId < ackId)
        client->processAck(ackId, freer);

    return rpcId > client->maxAckId;
}

/**
 * Records the completed RPC's result.
 * After a linearizable RPC completes, this function should be invoked.
 *
 * \param clientId
 *      RPC sender's id.
 * \param rpcId
 *      Id of the RPC that just completed.
 * \param result
 *      The pointer to the result of rpc in log.
 * \param ignoreIfAcked
 *      If true, no-op if RPC is already acked instead of assertion failure.
 *      This flag is used to prevent error during relocation by log cleaner.
 */
void
UnackedRpcResults::recordCompletion(uint64_t clientId,
                                      uint64_t rpcId,
                                      void* result,
                                      bool ignoreIfAcked)
{
    Lock lock(mutex);
    ClientMap::iterator it = clients.find(clientId);
    if (ignoreIfAcked && it == clients.end()) {
        return;
    }
    assert(it != clients.end());
    Client* client = it->second;

    if (ignoreIfAcked && client->maxAckId >= rpcId) {
        return;
    }
    assert(client->maxAckId < rpcId);
    assert(client->maxRpcId >= rpcId);

    client->updateResult(rpcId, result);
    client->numRpcsInProgress--;
}

/**
 * Recover a record of an RPC from RpcResult log entry.
 * It may insert a new clientId to #clients. (Protected with concurrent GC.)
 * The leaseExpiration is not provided and fetched from coordinator lazily while
 * servicing an RPC from same client or during GC of cleanByTimeout().
 *
 * \param clientId
 *      RPC sender's id.
 * \param rpcId
 *      RPC's id to be checked.
 * \param ackId
 *      The ack number transmitted with the RPC whose id number is rpcId.
 * \param result
 *      The reference to log entry of RpcResult.
 */
void
UnackedRpcResults::recoverRecord(uint64_t clientId,
                                 uint64_t rpcId,
                                 uint64_t ackId,
                                 void* result)
{
    std::unique_lock<std::mutex> lock(mutex);
    Client* client;

    ClientMap::iterator it = clients.find(clientId);
    if (it == clients.end()) {
        client = new Client(default_rpclist_size);
        clients[clientId] = client;
    } else {
        client = it->second;
    }

    //1. Handle Ack.
    if (client->maxAckId < ackId)
        client->processAck(ackId, freer);

    //2. Check if the same RPC has been started.
    //   There are four cases to handle.
    if (rpcId <= client->maxAckId) {
        //rpc is already acknowledged. No need to retain record.
    } else if (client->maxRpcId < rpcId) {
        //Beyond the window of maxAckId and maxRpcId.
        client->maxRpcId = rpcId;
        client->recordNewRpc(rpcId);
        client->updateResult(rpcId, result);
    } else if (client->hasRecord(rpcId)) {
        LOG(WARNING, "Duplicate RpcResult found during recovery. "
                "<clientID, rpcID, ackId> = <"
                "%" PRIu64 ", " "%" PRIu64 ", " "%" PRIu64 ">",
                clientId, rpcId, ackId);
    } else {
        //Inside the window new rpc.
        client->recordNewRpc(rpcId);
        client->updateResult(rpcId, result);
    }
}

void
UnackedRpcResults::resetRecord(uint64_t clientId, uint64_t rpcId)
{
    std::unique_lock<std::mutex> lock(mutex);
    Client* client;

    ClientMap::iterator it = clients.find(clientId);
    if (it == clients.end()) {
        return;
    } else {
        client = it->second;
    }
    client->rpcs[rpcId % client->len].id = 0;
}

/**
 * This method indicates whether the client has acknowledged receiving
 * the result from a given RPC. This should be used by LogCleaner to check
 * whether it should remove a log element or copy to new location.
 *
 * \param clientId
 *      RPC sender's id.
 * \param rpcId
 *      RPC's id to be checked.
 *
 * \return
 *      True if the RPC is already acknowledged and safe to clean its record.
 *      False if the RPC record is still valid and need to be kept.
 */
bool
UnackedRpcResults::isRpcAcked(uint64_t clientId, uint64_t rpcId)
{
    Lock lock(mutex);
    ClientMap::iterator it;
    it = clients.find(clientId);
    if (it == clients.end()) {
        return true;
    } else {
        Client* client = it->second;
        return client->maxAckId >= rpcId;
    }
}

/**
 * Clean up stale clients who haven't communicated long.
 * Should not concurrently run this function in several threads.
 * Serialized by Cleaner inherited from WorkerTimer.
 */
void
UnackedRpcResults::cleanByTimeout()
{
    vector<uint64_t> victims;
    {
        Lock lock(mutex);

        // Sweep table and pick candidates.
        victims.reserve(Cleaner::maxCheckPerPeriod);

        ClientMap::iterator it;
        if (cleaner.nextClientToCheck) {
            it = clients.find(cleaner.nextClientToCheck);
        } else {
            it = clients.begin();
        }
        for (int i = 0; i < Cleaner::maxIterPerPeriod && it != clients.end();
                        //&& victims.size() < Cleaner::maxCheckPerPeriod;
             ++i, ++it) {
            Client* client = it->second;
            if (client->leaseExpiration <= clusterClock->getTime()) {
                victims.push_back(it->first);
            }
        }
    }

    // Check with coordinator whether the lease is expired.
    // And erase entry if the lease is expired.
    ClusterTime maxClusterTime;
    for (uint32_t i = 0; i < victims.size(); ++i) {
        Lock lock(mutex);
        if (clients[victims[i]]->numRpcsInProgress)
            continue;

        WireFormat::ClientLease lease =
            CoordinatorClient::getLeaseInfo(context, victims[i]);
        if (lease.leaseId == 0) {
            clients.erase(victims[i]);
        } else {
            clients[victims[i]]->leaseExpiration =
                    ClusterTime(lease.leaseExpiration);
        }

        if (maxClusterTime < ClusterTime(lease.timestamp))
            maxClusterTime = ClusterTime(lease.timestamp);
    }

    clusterClock->updateClock(maxClusterTime);
}

/**
 * Constructor for the UnackedRpcResults' Cleaner.
 *
 * \param unackedRpcResults
 *      Provides access to the unackedRpcResults to perform cleaning.
 */
UnackedRpcResults::Cleaner::Cleaner(UnackedRpcResults* unackedRpcResults)
    : WorkerTimer(unackedRpcResults->context->dispatch)
    , unackedRpcResults(unackedRpcResults)
    , nextClientToCheck(0)
{
}

/**
 * This handler performs a cleaning pass on UnackedRpcResults.
 */
void
UnackedRpcResults::Cleaner::handleTimerEvent()
{

    unackedRpcResults->cleanByTimeout();

    // Run once per 1/10 of lease term to keep expected garbage ~ 5%.
    this->start(Cycles::rdtsc()+Cycles::fromNanoseconds(
            LeaseCommon::LEASE_TERM.toNanoseconds() / 10));
}

/**
 * Check Client's internal data structure holds any record of an outstanding
 * RPC with \a rpcId.
 *
 * \param rpcId
 *      The id of Rpc.
 *
 * \return
 *      True if there is a record for rpc with rpcId. False otherwise.
 */
bool
UnackedRpcResults::Client::hasRecord(uint64_t rpcId) {
    return rpcs[rpcId % len].id == rpcId;
}

/**
 * Gets the previously recorded result of an rpc.
 *
 * \param rpcId
 *      The id of an Rpc.
 *
 * \return
 *      The pointer to the result of the RPC.
 */
void*
UnackedRpcResults::Client::result(uint64_t rpcId) {
    assert(rpcs[rpcId % len].id == rpcId);
    return rpcs[rpcId % len].result;
}

/**
 * Mark the start of processing a new RPC on Client's internal data strucutre.
 *
 * \param rpcId
 *      The id of new Rpc.
 */
void
UnackedRpcResults::Client::recordNewRpc(uint64_t rpcId) {
    if (rpcs[rpcId % len].id > maxAckId)
        resizeRpcs(10);
    rpcs[rpcId % len] = UnackedRpc(rpcId, NULL);
}

/**
 * Processes ack provided by the client. Frees log entries for RpcResult up to
 * ackId, and bumps maxAckId.
 * \param ackId
 *      The ack number transmitted with the RPC whose id number is rpcId.
 * \param freer
 *      Pointer to reference freer. This freer should be used to set
 *      log entries used for RpcResult as free.
 */
void
UnackedRpcResults::Client::processAck(uint64_t ackId,
                                      AbstractLog::ReferenceFreer* freer) {
    for (uint64_t id = maxAckId + 1; id <= ackId; id++) {
        if (rpcs[id % len].id == id) {
            uint64_t resPtr = reinterpret_cast<uint64_t>(rpcs[id % len].result);
            if (resPtr) {
                Log::Reference reference(resPtr);
                freer->freeLogEntry(reference);
            } else {
                LOG(WARNING, "client acked unfinished RPC with "
                             "rpcId <%" PRIu64 ">", id);
            }
        }
    }
    maxAckId = ackId;
}

/**
 * Record result of rpc on Client's internal data structure.
 * Caller of this function must make sure #Client::recordNewRpc was called
 * with \a rpcId.
 *
 * \param rpcId
 *      The id of Rpc.
 * \param result
 *      New pointer to result of the Rpc.
 */
void
UnackedRpcResults::Client::updateResult(uint64_t rpcId, void* result) {
    assert(rpcs[rpcId % len].id == rpcId);
    rpcs[rpcId % len].result = result;
}

/**
 * Resizes Client's rpcs size. This function is called when the size of
 * Client's rpcs is not enough to keep all valid RPCs' info.
 *
 * \param increment
 *      The increment of the size of the dynamic array, #Client::rpcs
 */
void
UnackedRpcResults::Client::resizeRpcs(int increment) {
    //int newLen = len + increment;
    int newLen = len * 2;
    UnackedRpc* to = new UnackedRpc[newLen](); //initialize with <0, NULL>

    for (int i = 0; i < len; ++i) {
        if (rpcs[i].id <= maxAckId)
            continue;
        to[rpcs[i].id % newLen] = rpcs[i];
    }
    delete rpcs;
    rpcs = to;
    len = newLen;
}

} // namespace RAMCloud<|MERGE_RESOLUTION|>--- conflicted
+++ resolved
@@ -154,20 +154,15 @@
  * \param context
  *      Overall information about the RAMCloud server and provides access to
  *      the dispatcher and masterService.
-<<<<<<< HEAD
  * \param freer
  *      Pointer to reference freer. During garbage collection by ackId,
  *      this freer should be used to designate specific log entry as cleanable.
- */
-UnackedRpcResults::UnackedRpcResults(Context* context,
-                                     AbstractLog::ReferenceFreer* freer)
-=======
  * \param clusterClock
  *      Provides access to the current cluster-time.
  */
 UnackedRpcResults::UnackedRpcResults(Context* context,
+                                     AbstractLog::ReferenceFreer* freer,
                                      ClusterClock* clusterClock)
->>>>>>> de77d080
     : clients(20)
     , mutex()
     , default_rpclist_size(50)
