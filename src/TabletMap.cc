--- conflicted
+++ resolved
@@ -40,8 +40,8 @@
         entry.set_state(ProtoBuf::Tablets::Tablet::RECOVERING);
     else
         DIE("Unknown status stored in tablet map");
-    entry.set_ctime_log_head_id(ctime.segmentId());
-    entry.set_ctime_log_head_offset(ctime.segmentOffset());
+    entry.set_ctime_log_head_id(ctime.getSegmentId());
+    entry.set_ctime_log_head_offset(ctime.getSegmentOffset());
 }
 
 /**
@@ -233,11 +233,6 @@
                 "list; sending empty locator for entry",
                 tablet.serverId.getId());
         }
-<<<<<<< HEAD
-        entry.set_ctime_log_head_id(tablet.ctime.getSegmentId());
-        entry.set_ctime_log_head_offset(tablet.ctime.getSegmentOffset());
-=======
->>>>>>> 727d6419
     }
 }
 
