/* Copyright (c) 2009-2012 Stanford University
 *
 * Permission to use, copy, modify, and distribute this software for any
 * purpose with or without fee is hereby granted, provided that the above
 * copyright notice and this permission notice appear in all copies.
 *
 * THE SOFTWARE IS PROVIDED "AS IS" AND THE AUTHOR(S) DISCLAIM ALL WARRANTIES
 * WITH REGARD TO THIS SOFTWARE INCLUDING ALL IMPLIED WARRANTIES OF
 * MERCHANTABILITY AND FITNESS. IN NO EVENT SHALL AUTHORS BE LIABLE FOR
 * ANY SPECIAL, DIRECT, INDIRECT, OR CONSEQUENTIAL DAMAGES OR ANY DAMAGES
 * WHATSOEVER RESULTING FROM LOSS OF USE, DATA OR PROFITS, WHETHER IN AN
 * ACTION OF CONTRACT, NEGLIGENCE OR OTHER TORTIOUS ACTION, ARISING OUT OF
 * OR IN CONNECTION WITH THE USE OR PERFORMANCE OF THIS SOFTWARE.
 */

#include <assert.h>
#include <stdint.h>

#include "Log.h"
#include "ShortMacros.h"

namespace RAMCloud {

/**
 * Constructor for Log. No segments are allocated in the constructor, so if
 * replicas are being used no backups will have been contacted yet and there
 * will be no durable evidence of this log having existed. Call sync() or make
 * a synchronous append() to allocate and force the head segment to backups.
 *
 * The reason for this behaviour is complicated. We want to ensure that the
 * log is made durable before assigning any tablets to the master, since we
 * want a lack of the log on disk to unambiguously mean data loss if the
 * coordinator thinks we have any tablets. However, the constructor cannot
 * allocate and replicate the first head, since there is the potential for
 * deadlock (transport manager isn't running yet, so we can't learn of any
 * backups from the coordinator).
 *
 * \param context
 *      Overall information about the RAMCloud server.
 * \param entryHandlers
 *      Class to query for various bits of per-object information. For instance,
 *      the log may want to know whether an object is still needed or if it can
 *      be garbage collected. Methods on the given class instance will be
 *      invoked to field such queries.
 * \param segmentManager
 *      The SegmentManager this log should allocate its head segments from.
 * \param replicaManager
 *      The ReplicaManager that will be used to make each of this Log's
 *      Segments durable.
 */
<<<<<<< HEAD
Log::Log(Context& context,
         const ServerConfig& config,
         LogEntryHandlers& entryHandlers,
=======
Log::Log(Context* context,
         EntryHandlers& entryHandlers,
>>>>>>> 8d04ef4a
         SegmentManager& segmentManager,
         ReplicaManager& replicaManager)
    : context(context),
      entryHandlers(entryHandlers),
      segmentManager(segmentManager),
      replicaManager(replicaManager),
      cleaner(context, config, segmentManager, replicaManager, entryHandlers),
      head(NULL),
      appendLock(),
      metrics()
{
}

/**
 * Clean up after the Log.
 */
Log::~Log()
{
}

/**
 * Enable the cleaner if it isn't already running.
 */
void
Log::enableCleaner()
{
    cleaner.start();
}

/**
 * Disable the cleaner if it's running. Blocks until the cleaner thread has
 * quiesced.
 */
void
Log::disableCleaner()
{
    cleaner.stop();
}

/**
 * Populate the given protocol buffer with various log metrics.
 *
 * \param[out] metrics
 *      The protocol buffer to fill with metrics.
 */
void
Log::getMetrics(ProtoBuf::LogMetrics& m)
{
    m.set_ticks_per_second(Cycles::perSecond());
    m.set_total_append_ticks(metrics.totalAppendTicks);
    m.set_total_sync_ticks(metrics.totalSyncTicks);
    m.set_total_no_space_ticks(metrics.totalNoSpaceTicks);
    m.set_total_bytes_appended(metrics.totalBytesAppended);
    m.set_total_metadata_bytes_appended(metrics.totalMetadataBytesAppended);

    cleaner.getMetrics(*m.mutable_cleaner_metrics());
    segmentManager.getMetrics(*m.mutable_segment_metrics());
    segmentManager.getAllocator().getMetrics(*m.mutable_seglet_metrics());
}

/**
 * Append a typed entry to the log by coping in the data. Entries are binary
 * blobs described by a simple <type, length> tuple.
 *
 * \param type
 *      Type of the entry. See LogEntryTypes.h.
 * \param buffer
 *      Buffer object describing the entry to be appended.
 * \param offset
 *      Byte offset within the buffer object to begin appending from.
 * \param length
 *      Number of bytes to append starting from the given offset in the buffer.
 * \param sync
 *      If true, do not return until the append has been replicated to backups.
 *      If false, may return before any replication has been done.
 * \param[out] outReference
 *      If the append succeeds, a reference to the created entry is returned
 *      here. This reference may be used to access the appended entry via the
 *      lookup method. It may also be inserted into a HashTable.
 * \return
 *      True if the append succeeded, false if there was either insufficient
 *      space to complete the operation or the requested append was larger
 *      than the system supports.
 */
bool
Log::append(LogEntryType type,
            Buffer& buffer,
            uint32_t offset,
            uint32_t length,
            bool sync,
            HashTable::Reference& outReference)
{
    Lock lock(appendLock);
    CycleCounter<uint64_t> _(&metrics.totalAppendTicks);

    // This is only possible once after construction.
    if (head == NULL) {
        head = segmentManager.allocHead(false);
        if (head == NULL)
            throw FatalError(HERE, "Could not allocate initial head segment");
    }

    // Try to append. If we can't, try to allocate a new head to get more space.
    uint32_t segmentOffset;
    uint32_t bytesUsedBefore = head->getAppendedLength();
    bool success = head->append(type, buffer, offset, length, segmentOffset);
    if (!success) {
        LogSegment* newHead = segmentManager.allocHead(false);
        if (newHead != NULL)
            head = newHead;

        // If we're entirely out of memory or were allocated an emergency head
        // segment due to memory pressure, we can't service the append. Return
        // failure and let the client retry. Hopefully the cleaner will free up
        // more memory soon.
        if (newHead == NULL || head->isEmergencyHead) {
            if (!metrics.noSpaceTimer)
                metrics.noSpaceTimer.construct(&metrics.totalNoSpaceTicks);
            return false;
        }

        bytesUsedBefore = head->getAppendedLength();
        if (!head->append(type, buffer, offset, length, segmentOffset)) {
            // TODO(Steve): We should probably just permit up to 1/N'th of the
            // size of a segment in any single append. Say, 1/2th or 1/4th as
            // a ceiling. Then we could ensure that after opening a new head
            // we have at least as much space, or else throw a fatal error.
            LOG(ERROR, "Entry too big to append to log: %u bytes of type %d",
                length, static_cast<int>(type));
            throw FatalError(HERE, "Entry too big to append to log");
        }
    }

    if (metrics.noSpaceTimer)
        metrics.noSpaceTimer.destroy();

    if (sync)
        Log::sync();

    outReference = buildReference(head->slot, segmentOffset);

    // TODO(Steve): Should this just be passed in? It's a bummer that we build
    // a new buffer just to query the callback. Yet we still need the callback
    // for the cleaner to query the timestamp.
    Buffer inLogBuffer;
    head->getEntry(segmentOffset, inLogBuffer);
    uint32_t timestamp = entryHandlers.getTimestamp(type, inLogBuffer);
    head->statistics.increment(head->getAppendedLength() - bytesUsedBefore,
                               timestamp);

    metrics.totalBytesAppended += length;
    metrics.totalMetadataBytesAppended +=
        (head->getAppendedLength() - bytesUsedBefore) - length;

    return true;
}

/**
 * Abbreviated append method for convenience. See the above append method for
 * documentation.
 */
bool
Log::append(LogEntryType type,
            Buffer& buffer,
            bool sync,
            HashTable::Reference& outReference)
{
    return append(type, buffer, 0, buffer.getTotalLength(), sync, outReference);
}

/**
 * Abbreviated append method primarily for convenience in tests.
 *
 * \param type
 *      Type of the entry. See LogEntryTypes.h.
 * \param data
 *      Pointer to data to be appended.
 * \param length
 *      Number of bytes to append from the given pointer.
 * \param sync
 *      If true, do not return until the append has been replicated to backups.
 *      If false, may return before any replication has been done.
 * \return
 *      True if the append succeeded, false if there was either insufficient
 *      space to complete the operation or the requested append was larger
 *      than the system supports.
 *  
 */
bool
Log::append(LogEntryType type, const void* data, uint32_t length, bool sync)
{
    Buffer buffer;
    buffer.appendTo(data, length);
    HashTable::Reference dummy;
    return append(type, buffer, true, dummy);
}

/**
 * Mark bytes in log as freed. When a previously-appended entry is no longer
 * needed, this method may be used to notify the log that it may garbage
 * collect it.
 */
void
Log::free(HashTable::Reference reference)
{
    uint32_t slot = referenceToSlot(reference);
    uint32_t offset = referenceToOffset(reference);
    LogSegment& segment = segmentManager[slot];
    Buffer buffer;
    LogEntryType type = segment.getEntry(offset, buffer);
    uint32_t timestamp = entryHandlers.getTimestamp(type, buffer);
    segment.statistics.decrement(buffer.getTotalLength(), timestamp);
}

/**
 * Given a reference to an entry previously appended to the log, return the
 * entry's type and fill in a buffer that points to the entry's contents.
 * This is the method to use to access something after it is appended to the
 * log.
 *
 * \param reference
 *      Reference to the entry requested. This value is returned in the append
 *      method. If this reference is invalid behaviour is undefined. The log
 *      will indicate when references become invalid via the LogEntryHandlers
 *      class.
 * \param outBuffer
 *      Buffer to append the entry being looked up to.
 * \return
 *      The type of the entry being looked up is returned here.
 */
LogEntryType
Log::getEntry(HashTable::Reference reference, Buffer& outBuffer)
{
    uint32_t slot = referenceToSlot(reference);
    uint32_t offset = referenceToOffset(reference);
    return segmentManager[slot].getEntry(offset, outBuffer);
}

/**
 * Wait for all segments to be fully replicated. If there has never been a head
 * segment, allocate one and sync it to backups. This method must be invoked
 * before any appends to the log are permitted.
 */
void
Log::sync()
{
    CycleCounter<uint64_t> __(&metrics.totalSyncTicks);

    // The only time 'head' should be NULL is after construction and before the
    // initial call to this method. Even if we run out of memory in the future,
    // head will remain valid.
    if (head == NULL) {
        head = segmentManager.allocHead(true);
        if (head == NULL)
            throw FatalError(HERE, "Could not allocate initial head segment");
    }

    head->replicatedSegment->sync(head->getAppendedLength());
    TEST_LOG("log synced");
}

/**
 * Get the current position of the log head. This can be used when adding
 * tablets in order to preclude any prior log data from being considered
 * part of the tablet. This is important in tablet migration and when
 * creating, deleting, and re-creating the same tablet on a master since we
 * don't want recovery to resurrect old objects.
 */
Log::Position
Log::getHeadPosition()
{
    // TODO(Steve): This will interact poorly with iteration - it will not
    // return until iteration is done, since callers to append() will block
    // holding this lock!
    Lock lock(appendLock);

    if (head == NULL) {
        // If invoked before the first call to append or sync, then we can say
        // the log is currently at the initial position.
        return { 0, 0 };
    }

    return { head->id, head->getAppendedLength() };
}

/**
 * Given a reference to an appended entry, return the identifier of the segment
 * that contains the entry. An example use of this is tombstones, which mark
 * themselves with the segment id of the object they're deleting. When that
 * segment leaves the system, the tombstone may be garbage collected.
 */
uint64_t
Log::getSegmentId(HashTable::Reference reference)
{
    uint32_t slot = referenceToSlot(reference);
    return segmentManager[slot].id;
}

/**
 * Allocate a new head Segment and write the LogDigest before returning if
 * the provided \a segmentId is still the current log head.
 * The current head is closed and replaced with the new one.  All the
 * usual log durability constraints are enforced by the underlying
 * ReplicaManager for safety during the transition to the new head.
 *
 * \param segmentId
 *      Only allocate a new log head if the current log head is the one
 *      specified.  If \a segmentId is empty a new head is allocated
 *      regardless of which segment is currently the log head.  This is
 *      used to prevent useless allocations in the case that multiple
 *      callers try to allocate new log heads at the same time.
 * \throw LogOutOfMemoryException
 *      If no Segments are free.
 */
void
Log::allocateHeadIfStillOn(Tub<uint64_t> segmentId)
{
    Lock lock(appendLock);

    if (!segmentId || (head != NULL && head->id == *segmentId))
        head = segmentManager.allocHead(true);
}

/**
 * Check if a segment is still in the system. This method can be used to
 * determine if data once written to the log is no longer present in the
 * RAMCloud system and hence will not appear again during either normal
 * operation or recovery. Tombstones use this to determine when they are
 * eligible for garbage collection.
 *
 * \param segmentId
 *      The Segment identifier to check for liveness.
 * \return
 *      True if the given segment is present in the log, otherwise false.
 */
bool
Log::containsSegment(uint64_t segmentId)
{
    TEST_LOG("%lu", segmentId);
    return segmentManager.doesIdExist(segmentId);
}

/******************************************************************************
 * PRIVATE METHODS
 ******************************************************************************/

/**
 * Build a HashTable::Reference pointing to an entry in the log.
 *
 * \param slot
 *      Slot of the segment containing the entry. This it the temporary,
 *      reusable identifier that SegmentManager allocates.
 * \param offset
 *      Byte offset of the entry in the segment referred to by 'slot'.
 */
HashTable::Reference
Log::buildReference(uint32_t slot, uint32_t offset)
{
    // TODO(Steve): Just calculate how many bits we need for the offset, rather
    // than statically allocate.
    return HashTable::Reference((static_cast<uint64_t>(slot) << 24) | offset);
}

/**
 * Given a HashTable::Reference pointing to a log entry, extract the segment
 * slot number.
 */
uint32_t
Log::referenceToSlot(HashTable::Reference reference)
{
    return downCast<uint32_t>(reference.get() >> 24);
}

/**
 * Given a HashTable::Reference pointing to a log entry, extract the entry's
 * segment byte offset.
 */
uint32_t
Log::referenceToOffset(HashTable::Reference reference)
{
    return downCast<uint32_t>(reference.get() & 0xffffff);
}

} // namespace<|MERGE_RESOLUTION|>--- conflicted
+++ resolved
@@ -48,14 +48,9 @@
  *      The ReplicaManager that will be used to make each of this Log's
  *      Segments durable.
  */
-<<<<<<< HEAD
-Log::Log(Context& context,
+Log::Log(Context* context,
          const ServerConfig& config,
          LogEntryHandlers& entryHandlers,
-=======
-Log::Log(Context* context,
-         EntryHandlers& entryHandlers,
->>>>>>> 8d04ef4a
          SegmentManager& segmentManager,
          ReplicaManager& replicaManager)
     : context(context),
