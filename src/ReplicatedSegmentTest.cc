--- conflicted
+++ resolved
@@ -74,12 +74,8 @@
 struct ReplicatedSegmentTest : public ::testing::Test {
     enum { DATA_LEN = 100 };
     enum { MAX_BYTES_PER_WRITE = 21 };
-<<<<<<< HEAD
     Context context;
-    TaskManager taskManager;
-=======
     TaskQueue taskQueue;
->>>>>>> 156a925b
     ServerList serverList;
     BackupTracker tracker;
     CountingDeleter deleter;
@@ -97,16 +93,10 @@
     std::unique_ptr<ReplicatedSegment> segment;
 
     ReplicatedSegmentTest()
-<<<<<<< HEAD
         : context()
-        , taskManager()
+        , taskQueue()
         , serverList(context)
         , tracker(context, serverList, NULL)
-=======
-        : taskQueue()
-        , serverList()
-        , tracker(serverList, NULL)
->>>>>>> 156a925b
         , deleter()
         , writeRpcsInFlight(0)
         , dataMutex()
