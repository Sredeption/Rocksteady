--- conflicted
+++ resolved
@@ -43,12 +43,8 @@
 		   src/Cycles.cc \
 		   src/Dispatch.cc \
 		   src/Driver.cc \
-<<<<<<< HEAD
-=======
 		   src/Enumeration.cc \
 		   src/EnumerationIterator.cc \
-		   src/FastTransport.cc \
->>>>>>> 724fcf03
 		   src/FailureDetector.cc \
 		   src/FailSession.cc \
 		   src/FastTransport.cc \
