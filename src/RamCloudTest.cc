--- conflicted
+++ resolved
@@ -58,15 +58,10 @@
         , tableId1(-1)
         , tableId2(-2)
     {
-        masterConfig1.coordinatorLocator = "mock:host=coordinatorService";
+        masterConfig1.coordinatorLocator = "mock:host=coordinator";
         masterConfig1.localLocator = "mock:host=master1";
-<<<<<<< HEAD
         MasterService::sizeLogAndHashTable("32", "1", &masterConfig1);
-        masterConfig2.coordinatorLocator = "mock:host=coordinatorService";
-=======
-        MasterService::sizeLogAndHashTable("16", "1", &masterConfig1);
         masterConfig2.coordinatorLocator = "mock:host=coordinator";
->>>>>>> 80c5d02b
         masterConfig2.localLocator = "mock:host=master2";
         MasterService::sizeLogAndHashTable("32", "1", &masterConfig2);
 
