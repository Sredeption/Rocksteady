--- conflicted
+++ resolved
@@ -40,11 +40,8 @@
     uint32_t openTable(const char* name);
 
     uint64_t enlistServer(ServerType serverType, string localServiceLocator);
-<<<<<<< HEAD
+    void getServerList(ProtoBuf::ServerList& serverList);
     void getMasterList(ProtoBuf::ServerList& serverList);
-=======
-    void getServerList(ProtoBuf::ServerList& serverList);
->>>>>>> 07106772
     void getBackupList(ProtoBuf::ServerList& serverList);
     void getTabletMap(ProtoBuf::Tablets& tabletMap);
     void hintServerDown(string serviceLocator);
