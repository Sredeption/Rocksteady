--- conflicted
+++ resolved
@@ -63,12 +63,7 @@
     "READ":                  ["BACKUP_WRITE"],
     "READ_HASHES":           ["BACKUP_WRITE"],
     "READ_KEYS_AND_VALUE":   ["BACKUP_WRITE"],
-<<<<<<< HEAD
-    "REASSIGN_TABLET_OWNERSHIP":
-                             ["TAKE_TABLET_OWNERSHIP"],
-=======
     "REASSIGN_TABLET_OWNERSHIP": ["TAKE_TABLET_OWNERSHIP"],
->>>>>>> a3b03eb6
     "RECEIVE_MIGRATION_DATA":["BACKUP_WRITE"],
     "RECOVER":               ["BACKUP_GETRECOVERYDATA", "BACKUP_WRITE"],
     "REMOVE":                ["BACKUP_WRITE", "REMOVE_INDEX_ENTRY"],
